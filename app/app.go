package app

import (
	"context"
	"encoding/json"
	"fmt"
	"io"
	"os"
	"path/filepath"
	"runtime/debug"
	"time"

	autocliv1 "cosmossdk.io/api/cosmos/autocli/v1"
	reflectionv1 "cosmossdk.io/api/cosmos/reflection/v1"
	"cosmossdk.io/client/v2/autocli"
	"cosmossdk.io/core/appmodule"
	"cosmossdk.io/log"
	storetypes "cosmossdk.io/store/types"
	"cosmossdk.io/x/evidence"
	evidencekeeper "cosmossdk.io/x/evidence/keeper"
	evidencetypes "cosmossdk.io/x/evidence/types"
	"cosmossdk.io/x/feegrant"
	feegrantkeeper "cosmossdk.io/x/feegrant/keeper"
	feegrantmodule "cosmossdk.io/x/feegrant/module"
	"cosmossdk.io/x/tx/signing"
	"cosmossdk.io/x/upgrade"
	upgradekeeper "cosmossdk.io/x/upgrade/keeper"
	upgradetypes "cosmossdk.io/x/upgrade/types"
	abci "github.com/cometbft/cometbft/abci/types"
	tmos "github.com/cometbft/cometbft/libs/os"
	dbm "github.com/cosmos/cosmos-db"
	"github.com/cosmos/cosmos-sdk/baseapp"
	"github.com/cosmos/cosmos-sdk/client"
	"github.com/cosmos/cosmos-sdk/client/flags"
	"github.com/cosmos/cosmos-sdk/client/grpc/cmtservice"
	nodeservice "github.com/cosmos/cosmos-sdk/client/grpc/node"
	"github.com/cosmos/cosmos-sdk/codec"
	"github.com/cosmos/cosmos-sdk/codec/address"
	"github.com/cosmos/cosmos-sdk/codec/types"
	"github.com/cosmos/cosmos-sdk/runtime"
	runtimeservices "github.com/cosmos/cosmos-sdk/runtime/services"
	"github.com/cosmos/cosmos-sdk/server"
	"github.com/cosmos/cosmos-sdk/server/api"
	"github.com/cosmos/cosmos-sdk/server/config"
	servertypes "github.com/cosmos/cosmos-sdk/server/types"
	"github.com/cosmos/cosmos-sdk/std"
	sdk "github.com/cosmos/cosmos-sdk/types"
	"github.com/cosmos/cosmos-sdk/types/module"
	sigtypes "github.com/cosmos/cosmos-sdk/types/tx/signing"
	"github.com/cosmos/cosmos-sdk/version"
	"github.com/cosmos/cosmos-sdk/x/auth"
	"github.com/cosmos/cosmos-sdk/x/auth/ante"
	authcodec "github.com/cosmos/cosmos-sdk/x/auth/codec"
	authkeeper "github.com/cosmos/cosmos-sdk/x/auth/keeper"
	authsims "github.com/cosmos/cosmos-sdk/x/auth/simulation"
	authtx "github.com/cosmos/cosmos-sdk/x/auth/tx"
	txmodule "github.com/cosmos/cosmos-sdk/x/auth/tx/config"
	authtypes "github.com/cosmos/cosmos-sdk/x/auth/types"
	"github.com/cosmos/cosmos-sdk/x/auth/vesting"
	vestingtypes "github.com/cosmos/cosmos-sdk/x/auth/vesting/types"
	"github.com/cosmos/cosmos-sdk/x/authz"
	authzkeeper "github.com/cosmos/cosmos-sdk/x/authz/keeper"
	authzmodule "github.com/cosmos/cosmos-sdk/x/authz/module"
	"github.com/cosmos/cosmos-sdk/x/bank"
	bankkeeper "github.com/cosmos/cosmos-sdk/x/bank/keeper"
	banktypes "github.com/cosmos/cosmos-sdk/x/bank/types"
	"github.com/cosmos/cosmos-sdk/x/consensus"
	consensusparamkeeper "github.com/cosmos/cosmos-sdk/x/consensus/keeper"
	consensusparamtypes "github.com/cosmos/cosmos-sdk/x/consensus/types"
	distr "github.com/cosmos/cosmos-sdk/x/distribution"
	distrkeeper "github.com/cosmos/cosmos-sdk/x/distribution/keeper"
	distrtypes "github.com/cosmos/cosmos-sdk/x/distribution/types"
	"github.com/cosmos/cosmos-sdk/x/genutil"
	genutiltypes "github.com/cosmos/cosmos-sdk/x/genutil/types"
	"github.com/cosmos/cosmos-sdk/x/gov"
	govclient "github.com/cosmos/cosmos-sdk/x/gov/client"
	govkeeper "github.com/cosmos/cosmos-sdk/x/gov/keeper"
	govtypes "github.com/cosmos/cosmos-sdk/x/gov/types"
	"github.com/cosmos/cosmos-sdk/x/group"
	groupkeeper "github.com/cosmos/cosmos-sdk/x/group/keeper"
	groupmodule "github.com/cosmos/cosmos-sdk/x/group/module"
	paramstypes "github.com/cosmos/cosmos-sdk/x/params/types"
	"github.com/cosmos/cosmos-sdk/x/slashing"
	slashingkeeper "github.com/cosmos/cosmos-sdk/x/slashing/keeper"
	slashingtypes "github.com/cosmos/cosmos-sdk/x/slashing/types"
	"github.com/cosmos/cosmos-sdk/x/staking"
	stakingkeeper "github.com/cosmos/cosmos-sdk/x/staking/keeper"
	stakingtypes "github.com/cosmos/cosmos-sdk/x/staking/types"
	"github.com/cosmos/gogoproto/proto"
	"github.com/cosmos/ibc-go/modules/capability"
	capabilitykeeper "github.com/cosmos/ibc-go/modules/capability/keeper"
	capabilitytypes "github.com/cosmos/ibc-go/modules/capability/types"
	ica "github.com/cosmos/ibc-go/v8/modules/apps/27-interchain-accounts"
	icacontrollerkeeper "github.com/cosmos/ibc-go/v8/modules/apps/27-interchain-accounts/controller/keeper"
	icacontrollertypes "github.com/cosmos/ibc-go/v8/modules/apps/27-interchain-accounts/controller/types"
	icahost "github.com/cosmos/ibc-go/v8/modules/apps/27-interchain-accounts/host"
	icahostkeeper "github.com/cosmos/ibc-go/v8/modules/apps/27-interchain-accounts/host/keeper"
	icahosttypes "github.com/cosmos/ibc-go/v8/modules/apps/27-interchain-accounts/host/types"
	icatypes "github.com/cosmos/ibc-go/v8/modules/apps/27-interchain-accounts/types"
	"github.com/cosmos/ibc-go/v8/modules/apps/transfer"
	ibctransferkeeper "github.com/cosmos/ibc-go/v8/modules/apps/transfer/keeper"
	ibctransfertypes "github.com/cosmos/ibc-go/v8/modules/apps/transfer/types"
	ibc "github.com/cosmos/ibc-go/v8/modules/core"
	ibcporttypes "github.com/cosmos/ibc-go/v8/modules/core/05-port/types"
	ibcexported "github.com/cosmos/ibc-go/v8/modules/core/exported"
	ibckeeper "github.com/cosmos/ibc-go/v8/modules/core/keeper"
	"github.com/spf13/cast"
	metricsclient "github.com/tellor-io/layer/daemons/metrics/client"
	medianserver "github.com/tellor-io/layer/daemons/server/median"
	"github.com/tellor-io/layer/x/mint"
	mintkeeper "github.com/tellor-io/layer/x/mint/keeper"
	minttypes "github.com/tellor-io/layer/x/mint/types"
	"google.golang.org/grpc"

	oraclemodule "github.com/tellor-io/layer/x/oracle"
	oraclemodulekeeper "github.com/tellor-io/layer/x/oracle/keeper"
	oraclemoduletypes "github.com/tellor-io/layer/x/oracle/types"
	registrymodulekeeper "github.com/tellor-io/layer/x/registry/keeper"
	registrymodule "github.com/tellor-io/layer/x/registry/module"
	registrymoduletypes "github.com/tellor-io/layer/x/registry/types"

	disputemodule "github.com/tellor-io/layer/x/dispute"
	disputemodulekeeper "github.com/tellor-io/layer/x/dispute/keeper"
	disputemoduletypes "github.com/tellor-io/layer/x/dispute/types"

	reportermodulekeeper "github.com/tellor-io/layer/x/reporter/keeper"
	reportermodule "github.com/tellor-io/layer/x/reporter/module"
	reportermoduletypes "github.com/tellor-io/layer/x/reporter/types"

	_ "github.com/tellor-io/layer/app/config"

	bridgemodule "github.com/tellor-io/layer/x/bridge"
	bridgemodulekeeper "github.com/tellor-io/layer/x/bridge/keeper"
	bridgemoduletypes "github.com/tellor-io/layer/x/bridge/types"

	// this line is used by starport scaffolding # stargate/app/moduleImport

	"github.com/tellor-io/layer/docs"

	appflags "github.com/tellor-io/layer/app/flags"
	"github.com/tellor-io/layer/daemons/configs"
	"github.com/tellor-io/layer/daemons/constants"
	daemonflags "github.com/tellor-io/layer/daemons/flags"
	daemonserver "github.com/tellor-io/layer/daemons/server"
	daemonservertypes "github.com/tellor-io/layer/daemons/server/types"
	daemontypes "github.com/tellor-io/layer/daemons/types"

	bridgesignerclient "github.com/tellor-io/layer/daemons/bridge/client"
	pricefeedclient "github.com/tellor-io/layer/daemons/pricefeed/client"
<<<<<<< HEAD
=======
	reporterclient "github.com/tellor-io/layer/daemons/reporter/client"
	medianserver "github.com/tellor-io/layer/daemons/server/median"
>>>>>>> e1794459
	pricefeedtypes "github.com/tellor-io/layer/daemons/server/types/pricefeed"
)

const (
	Name = "layer"
	// BondDenom defines the native staking token denomination.
	BondDenom = "loya"

	// DisplayDenom defines the name, symbol, and display value of the Tellor Tributes token.
	DisplayDenom = "TRB"
)

// this line is used by starport scaffolding # stargate/wasm/app/enabledProposals

var (
	// DefaultNodeHome default home directories for the application daemon
	DefaultNodeHome string

	// module account permissions
	maccPerms = map[string][]string{
		authtypes.FeeCollectorName:     nil,
		distrtypes.ModuleName:          nil,
		icatypes.ModuleName:            nil,
		minttypes.TimeBasedRewards:     nil,
		minttypes.MintToTeam:           nil,
		minttypes.ModuleName:           {authtypes.Minter},
		stakingtypes.BondedPoolName:    {authtypes.Burner, authtypes.Staking},
		stakingtypes.NotBondedPoolName: {authtypes.Burner, authtypes.Staking},
		govtypes.ModuleName:            {authtypes.Burner},
		ibctransfertypes.ModuleName:    {authtypes.Minter, authtypes.Burner},
		oraclemoduletypes.ModuleName:   {authtypes.Minter, authtypes.Burner, authtypes.Staking},
		disputemoduletypes.ModuleName:  {authtypes.Minter, authtypes.Burner, authtypes.Staking},
		reportermoduletypes.ModuleName: nil,
		// this line is used by starport scaffolding # stargate/app/maccPerms
	}
)

var (
	_ runtime.AppI            = (*App)(nil)
	_ servertypes.Application = (*App)(nil)
)

func init() {
	userHomeDir, err := os.UserHomeDir()
	if err != nil {
		panic(err)
	}
	version.AppName = "layer"
	DefaultNodeHome = filepath.Join(userHomeDir, "."+Name)
}

// App extends an ABCI application, but with most of its parameters exported.
// They are exported for convenience in creating helper functions, as object
// capabilities aren't needed for testing.
type App struct {
	*baseapp.BaseApp

	legacyAmino       *codec.LegacyAmino
	appCodec          codec.Codec
	interfaceRegistry types.InterfaceRegistry
	txConfig          client.TxConfig

	invCheckPeriod uint

	// keys to access the substores
	keys    map[string]*storetypes.KVStoreKey
	tkeys   map[string]*storetypes.TransientStoreKey
	memKeys map[string]*storetypes.MemoryStoreKey

	// keepers
	AccountKeeper         authkeeper.AccountKeeper
	AuthzKeeper           authzkeeper.Keeper
	BankKeeper            bankkeeper.Keeper
	CapabilityKeeper      *capabilitykeeper.Keeper
	StakingKeeper         *stakingkeeper.Keeper
	SlashingKeeper        slashingkeeper.Keeper
	MintKeeper            mintkeeper.Keeper
	DistrKeeper           distrkeeper.Keeper
	GovKeeper             govkeeper.Keeper
	UpgradeKeeper         *upgradekeeper.Keeper
	IBCKeeper             *ibckeeper.Keeper // IBC Keeper must be a pointer in the app, so we can SetRouter on it correctly
	EvidenceKeeper        evidencekeeper.Keeper
	TransferKeeper        ibctransferkeeper.Keeper
	ICAHostKeeper         icahostkeeper.Keeper
	FeeGrantKeeper        feegrantkeeper.Keeper
	GroupKeeper           groupkeeper.Keeper
	ConsensusParamsKeeper consensusparamkeeper.Keeper

	// make scoped keepers public for test purposes
	ScopedIBCKeeper      capabilitykeeper.ScopedKeeper
	ScopedTransferKeeper capabilitykeeper.ScopedKeeper
	ScopedICAHostKeeper  capabilitykeeper.ScopedKeeper

	OracleKeeper oraclemodulekeeper.Keeper

	RegistryKeeper registrymodulekeeper.Keeper

	DisputeKeeper disputemodulekeeper.Keeper

<<<<<<< HEAD
	BridgeKeeper bridgemodulekeeper.Keeper
=======
	ReporterKeeper reportermodulekeeper.Keeper
>>>>>>> e1794459
	// this line is used by starport scaffolding # stargate/app/keeperDeclaration

	// mm is the module manager
	mm                 *module.Manager
	BasicModuleManager module.BasicManager

	// sm is the simulation manager
	sm           *module.SimulationManager
	configurator module.Configurator

	Server              *daemonserver.Server
	startDaemons        func(*api.Server)
	PriceFeedClient     *pricefeedclient.Client
	ReporterClient      *reporterclient.Client
	DaemonHealthMonitor *daemonservertypes.HealthMonitor
	BridgeSignerClient  *bridgesignerclient.Client
}

// New returns a reference to an initialized blockchain app
func New(
	logger log.Logger,
	db dbm.DB,
	traceStore io.Writer,
	loadLatest bool,
	appOpts servertypes.AppOptions,
	baseAppOptions ...func(*baseapp.BaseApp),
) *App {
	interfaceRegistry, err := types.NewInterfaceRegistryWithOptions(types.InterfaceRegistryOptions{
		ProtoFiles: proto.HybridResolver,
		SigningOptions: signing.Options{
			AddressCodec: address.Bech32Codec{
				Bech32Prefix: sdk.GetConfig().GetBech32AccountAddrPrefix(),
			},
			ValidatorAddressCodec: address.Bech32Codec{
				Bech32Prefix: sdk.GetConfig().GetBech32ValidatorAddrPrefix(),
			},
		},
	})
	if err != nil {
		panic(err)
	}
	appCodec := codec.NewProtoCodec(interfaceRegistry)
	txConfig := authtx.NewTxConfig(appCodec, authtx.DefaultSignModes)
	legacyAmino := codec.NewLegacyAmino()
	std.RegisterInterfaces(appCodec.InterfaceRegistry())
	std.RegisterLegacyAminoCodec(legacyAmino)

	bApp := baseapp.NewBaseApp(
		Name,
		logger,
		db,
		txConfig.TxDecoder(),
		baseAppOptions...,
	)
	bApp.SetCommitMultiStoreTracer(traceStore)
	bApp.SetVersion(version.Version)
	bApp.SetInterfaceRegistry(interfaceRegistry)
	bApp.SetTxEncoder(txConfig.TxEncoder())

	keys := storetypes.NewKVStoreKeys(
		authtypes.StoreKey, authz.ModuleName, banktypes.StoreKey, stakingtypes.StoreKey,
		minttypes.StoreKey, distrtypes.StoreKey, slashingtypes.StoreKey,
		govtypes.StoreKey, ibcexported.StoreKey, upgradetypes.StoreKey,
		feegrant.StoreKey, evidencetypes.StoreKey, ibctransfertypes.StoreKey, icahosttypes.StoreKey,
		capabilitytypes.StoreKey, group.StoreKey, icacontrollertypes.StoreKey, consensusparamtypes.StoreKey,
		oraclemoduletypes.StoreKey,
		registrymoduletypes.StoreKey,
		disputemoduletypes.StoreKey,
<<<<<<< HEAD
		bridgemoduletypes.StoreKey,
=======
		reportermoduletypes.StoreKey,
>>>>>>> e1794459
		// this line is used by starport scaffolding # stargate/app/storeKey
	)

	memKeys := storetypes.NewMemoryStoreKeys(capabilitytypes.MemStoreKey)
	invCheckPeriod := cast.ToUint(appOpts.Get(server.FlagInvCheckPeriod))

	app := &App{
		BaseApp:           bApp,
		legacyAmino:       legacyAmino,
		appCodec:          appCodec,
		interfaceRegistry: interfaceRegistry,
		txConfig:          txConfig,
		invCheckPeriod:    invCheckPeriod,
		keys:              keys,
		memKeys:           memKeys,
	}

	// set the BaseApp's parameter store
	app.ConsensusParamsKeeper = consensusparamkeeper.NewKeeper(
		appCodec,
		runtime.NewKVStoreService(keys[upgradetypes.StoreKey]),
		authtypes.NewModuleAddress(govtypes.ModuleName).String(),
		runtime.EventService{},
	)
	bApp.SetParamStore(app.ConsensusParamsKeeper.ParamsStore)

	// add capability keeper and ScopeToModule for ibc module
	app.CapabilityKeeper = capabilitykeeper.NewKeeper(
		appCodec,
		keys[capabilitytypes.StoreKey],
		memKeys[capabilitytypes.MemStoreKey],
	)

	// grant capabilities for the ibc and ibc-transfer modules
	scopedIBCKeeper := app.CapabilityKeeper.ScopeToModule(ibcexported.ModuleName)
	scopedICAControllerKeeper := app.CapabilityKeeper.ScopeToModule(icacontrollertypes.SubModuleName)
	scopedTransferKeeper := app.CapabilityKeeper.ScopeToModule(ibctransfertypes.ModuleName)
	scopedICAHostKeeper := app.CapabilityKeeper.ScopeToModule(icahosttypes.SubModuleName)
	// this line is used by starport scaffolding # stargate/app/scopedKeeper

	// add keepers
	app.AccountKeeper = authkeeper.NewAccountKeeper(
		appCodec,
		runtime.NewKVStoreService(keys[authtypes.StoreKey]),
		authtypes.ProtoBaseAccount,
		maccPerms,
		authcodec.NewBech32Codec(sdk.GetConfig().GetBech32AccountAddrPrefix()),
		sdk.GetConfig().GetBech32AccountAddrPrefix(),
		authtypes.NewModuleAddress(govtypes.ModuleName).String(),
	)

	app.AuthzKeeper = authzkeeper.NewKeeper(
		runtime.NewKVStoreService(keys[authz.ModuleName]),
		appCodec,
		app.MsgServiceRouter(),
		app.AccountKeeper,
	)

	app.BankKeeper = bankkeeper.NewBaseKeeper(
		appCodec,
		runtime.NewKVStoreService(keys[banktypes.StoreKey]),
		app.AccountKeeper,
		app.BlockedModuleAccountAddrs(),
		authtypes.NewModuleAddress(govtypes.ModuleName).String(),
		logger,
	)
	// https://docs.cosmos.network/main/build/migrations/upgrading
	// When using (legacy) application wiring, the following must be added to app.go after setting the app's bank keeper
	enabledSignModes := append(authtx.DefaultSignModes, sigtypes.SignMode_SIGN_MODE_TEXTUAL)
	txConfigOpts := authtx.ConfigOptions{
		EnabledSignModes:           enabledSignModes,
		TextualCoinMetadataQueryFn: txmodule.NewBankKeeperCoinMetadataQueryFn(app.BankKeeper),
	}
	txConfig, err = authtx.NewTxConfigWithOptions(
		appCodec,
		txConfigOpts,
	)
	if err != nil {
		panic(fmt.Errorf("failed to create new TxConfig with options: %v", err))
	}
	app.txConfig = txConfig
	app.StakingKeeper = stakingkeeper.NewKeeper(
		appCodec,
		runtime.NewKVStoreService(keys[stakingtypes.StoreKey]),
		app.AccountKeeper,
		app.BankKeeper,
		authtypes.NewModuleAddress(govtypes.ModuleName).String(),
		authcodec.NewBech32Codec(sdk.GetConfig().GetBech32ValidatorAddrPrefix()),
		authcodec.NewBech32Codec(sdk.GetConfig().GetBech32ConsensusAddrPrefix()),
	)

	app.FeeGrantKeeper = feegrantkeeper.NewKeeper(
		appCodec,
		runtime.NewKVStoreService(keys[feegrant.StoreKey]),
		app.AccountKeeper,
	)

	app.MintKeeper = mintkeeper.NewKeeper(
		appCodec,
		keys[minttypes.StoreKey],
		app.AccountKeeper,
		app.BankKeeper,
	)

	app.DistrKeeper = distrkeeper.NewKeeper(
		appCodec,
		runtime.NewKVStoreService(keys[distrtypes.StoreKey]),
		app.AccountKeeper,
		app.BankKeeper,
		app.StakingKeeper,
		authtypes.FeeCollectorName,
		authtypes.NewModuleAddress(govtypes.ModuleName).String(),
	)

	app.SlashingKeeper = slashingkeeper.NewKeeper(
		appCodec,
		legacyAmino,
		runtime.NewKVStoreService(keys[slashingtypes.StoreKey]),
		app.StakingKeeper,
		authtypes.NewModuleAddress(govtypes.ModuleName).String(),
	)

	groupConfig := group.DefaultConfig()
	/*
		Example of setting group params:
		groupConfig.MaxMetadataLen = 1000
	*/
	app.GroupKeeper = groupkeeper.NewKeeper(
		keys[group.StoreKey],
		appCodec,
		app.MsgServiceRouter(),
		app.AccountKeeper,
		groupConfig,
	)

	// get skipUpgradeHeights from the app options
	skipUpgradeHeights := map[int64]bool{}
	for _, h := range cast.ToIntSlice(appOpts.Get(server.FlagUnsafeSkipUpgrades)) {
		skipUpgradeHeights[int64(h)] = true
	}
	homePath := cast.ToString(appOpts.Get(flags.FlagHome))
	app.UpgradeKeeper = upgradekeeper.NewKeeper(
		skipUpgradeHeights,
		runtime.NewKVStoreService(keys[upgradetypes.StoreKey]),
		appCodec,
		homePath,
		app.BaseApp,
		authtypes.NewModuleAddress(govtypes.ModuleName).String(),
	)

	// ... other modules keepers

	// Create IBC Keeper
	app.IBCKeeper = ibckeeper.NewKeeper(
		appCodec, keys[ibcexported.StoreKey],
		nil,
		app.StakingKeeper,
		app.UpgradeKeeper,
		scopedIBCKeeper,
		authtypes.NewModuleAddress(govtypes.ModuleName).String(),
	)

	// Create Transfer Keepers
	app.TransferKeeper = ibctransferkeeper.NewKeeper(
		appCodec,
		keys[ibctransfertypes.StoreKey],
		nil,
		app.IBCKeeper.ChannelKeeper,
		app.IBCKeeper.ChannelKeeper,
		app.IBCKeeper.PortKeeper,
		app.AccountKeeper,
		app.BankKeeper,
		scopedTransferKeeper,
		authtypes.NewModuleAddress(govtypes.ModuleName).String(),
	)
	transferModule := transfer.NewAppModule(app.TransferKeeper)
	transferIBCModule := transfer.NewIBCModule(app.TransferKeeper)

	app.ICAHostKeeper = icahostkeeper.NewKeeper(
		appCodec, keys[icahosttypes.StoreKey],
		nil,
		app.IBCKeeper.ChannelKeeper,
		app.IBCKeeper.ChannelKeeper,
		app.IBCKeeper.PortKeeper,
		app.AccountKeeper,
		scopedICAHostKeeper,
		app.MsgServiceRouter(),
		authtypes.NewModuleAddress(govtypes.ModuleName).String(),
	)
	icaControllerKeeper := icacontrollerkeeper.NewKeeper(
		appCodec, keys[icacontrollertypes.StoreKey],
		nil,
		app.IBCKeeper.ChannelKeeper, // may be replaced with middleware such as ics29 fee
		app.IBCKeeper.ChannelKeeper, app.IBCKeeper.PortKeeper,
		scopedICAControllerKeeper, app.MsgServiceRouter(),
		authtypes.NewModuleAddress(govtypes.ModuleName).String(),
	)
	icaModule := ica.NewAppModule(&icaControllerKeeper, &app.ICAHostKeeper)
	icaHostIBCModule := icahost.NewIBCModule(app.ICAHostKeeper)

	// Create evidence Keeper for to register the IBC light client misbehaviour evidence route
	evidenceKeeper := evidencekeeper.NewKeeper(
		appCodec,
		runtime.NewKVStoreService(keys[evidencetypes.StoreKey]),
		app.StakingKeeper,
		app.SlashingKeeper,
		app.AccountKeeper.AddressCodec(),
		runtime.ProvideCometInfoService(),
	)
	// If evidence needs to be handled for the app, set routes in router here and seal
	app.EvidenceKeeper = *evidenceKeeper

	govConfig := govtypes.DefaultConfig()
	govKeeper := govkeeper.NewKeeper(
		appCodec,
		runtime.NewKVStoreService(keys[govtypes.StoreKey]),
		app.AccountKeeper,
		app.BankKeeper,
		app.StakingKeeper,
		app.DistrKeeper,
		app.MsgServiceRouter(),
		govConfig,
		authtypes.NewModuleAddress(govtypes.ModuleName).String(),
	)

	app.GovKeeper = *govKeeper.SetHooks(
		govtypes.NewMultiGovHooks(
		// register the governance hooks
		),
	)

	app.RegistryKeeper = registrymodulekeeper.NewKeeper(
		appCodec,
		runtime.NewKVStoreService(keys[registrymoduletypes.StoreKey]),
		authtypes.NewModuleAddress(govtypes.ModuleName).String(),
	)
	registryModule := registrymodule.NewAppModule(appCodec, app.RegistryKeeper, app.AccountKeeper, app.BankKeeper)

	app.OracleKeeper = oraclemodulekeeper.NewKeeper(
		appCodec,
		keys[oraclemoduletypes.StoreKey],
		keys[oraclemoduletypes.MemStoreKey],
		app.AccountKeeper,
		app.BankKeeper,
		app.DistrKeeper,
		app.StakingKeeper,
		app.RegistryKeeper,
		authtypes.NewModuleAddress(govtypes.ModuleName).String(),
	)
	oracleModule := oraclemodule.NewAppModule(appCodec, app.OracleKeeper, app.AccountKeeper, app.BankKeeper)

	app.DisputeKeeper = disputemodulekeeper.NewKeeper(
		appCodec,
		keys[disputemoduletypes.StoreKey],
		keys[disputemoduletypes.MemStoreKey],
		paramstypes.Subspace{}, // TODO: remove this!

		app.AccountKeeper,
		app.BankKeeper,
		app.OracleKeeper,
		app.SlashingKeeper,
		app.StakingKeeper,
	)
	disputeModule := disputemodule.NewAppModule(appCodec, app.DisputeKeeper, app.AccountKeeper, app.BankKeeper)

<<<<<<< HEAD
	app.BridgeKeeper = bridgemodulekeeper.NewKeeper(
		appCodec,
		runtime.NewKVStoreService(keys[bridgemoduletypes.StoreKey]),
		app.StakingKeeper,
		app.SlashingKeeper,
	)
	bridgeModule := bridgemodule.NewAppModule(appCodec, app.BridgeKeeper, app.AccountKeeper, app.BankKeeper)
=======
	app.ReporterKeeper = reportermodulekeeper.NewKeeper(
		appCodec,
		runtime.NewKVStoreService(keys[reportermoduletypes.StoreKey]),
		logger,
		authtypes.NewModuleAddress(govtypes.ModuleName).String(),
		app.StakingKeeper,
		app.BankKeeper,
	)
	reporterModule := reportermodule.NewAppModule(appCodec, app.ReporterKeeper, app.AccountKeeper, app.BankKeeper)
>>>>>>> e1794459

	// this line is used by starport scaffolding # stargate/app/keeperDefinition
	appFlags := appflags.GetFlagValuesFromOptions(appOpts)
	// Panic if this is not a full node and gRPC is disabled.
	if err := appFlags.Validate(); err != nil {
		panic(err)
	}
	// Get Daemon Flags.
	daemonFlags := daemonflags.GetDaemonFlagValuesFromOptions(appOpts)

	indexPriceCache := pricefeedtypes.NewMarketToExchangePrices(constants.MaxPriceAge)
	// Create server that will ingest gRPC messages from daemon clients.
	// Note that gRPC clients will block on new gRPC connection until the gRPC server is ready to
	// accept new connections.
	app.Server = daemonserver.NewServer(
		logger,
		grpc.NewServer(),
		&daemontypes.FileHandlerImpl{},
		daemonFlags.Shared.SocketAddress,
	)
	app.Server.WithPriceFeedMarketToExchangePrices(indexPriceCache)
	app.DaemonHealthMonitor = daemonservertypes.NewHealthMonitor(
		daemonservertypes.DaemonStartupGracePeriod,
		daemonservertypes.HealthCheckPollFrequency,
		app.Logger(),
		daemonFlags.Shared.PanicOnDaemonFailureEnabled,
	)
	// Create a closure for starting pricefeed daemon and daemon server. Daemon services are delayed until after the gRPC
	// service is started because daemons depend on the gRPC service being available. If a node is initialized
	// with a genesis time in the future, then the gRPC service will not be available until the genesis time, the
	// daemons will not be able to connect to the cosmos gRPC query service and finish initialization, and the daemon
	// monitoring service will panic.
	app.startDaemons = func(apiSvr *api.Server) {
		cltx := apiSvr.ClientCtx
		// enabled by default, set flag `--price-daemon-enabled=false` to false to disable
		if daemonFlags.Price.Enabled {
			// set flag `--price-daemon-max-unhealthy-seconds=0` to disable
			maxDaemonUnhealthyDuration := time.Duration(daemonFlags.Shared.MaxDaemonUnhealthySeconds) * time.Second
			// Start server for handling gRPC messages from daemons.
			go app.Server.Start()

			exchangeQueryConfig := configs.ReadExchangeQueryConfigFile(homePath)
			marketParamsConfig := configs.ReadMarketParamsConfigFile(homePath)
			// Start pricefeed client for sending prices for the pricefeed server to consume. These prices
			// are retrieved via third-party APIs like Binance and then are encoded in-memory and
			// periodically sent via gRPC to a shared socket with the server.
			app.PriceFeedClient = pricefeedclient.StartNewClient(
				// The client will use `context.Background` so that it can have a different context from
				// the main application.
				context.Background(),
				daemonFlags,
				appFlags,
				logger,
				&daemontypes.GrpcClientImpl{},
				marketParamsConfig,
				exchangeQueryConfig,
				constants.StaticExchangeDetails,
				&pricefeedclient.SubTaskRunnerImpl{},
			)
			go medianserver.StartMedianServer(cltx, app.GRPCQueryRouter(), apiSvr.GRPCGatewayRouter, marketParamsConfig, indexPriceCache)
			app.RegisterDaemonWithHealthMonitor(app.PriceFeedClient, maxDaemonUnhealthyDuration)
			// enabled by default, set flag `--reporter-daemon-enabled=false` to false to disable
			if daemonFlags.Reporter.Enabled {
				go func() {
					app.ReporterClient = reporterclient.NewClient(cltx, logger, daemonFlags.Reporter.AccountName)
					if err := app.ReporterClient.Start(
						context.Background(),
						daemonFlags,
						appFlags,
						&daemontypes.GrpcClientImpl{},
						marketParamsConfig,
						indexPriceCache,
					); err != nil {
						panic(err)
					}
				}()
			}
		}
		// Start the Metrics Daemon.
		// The metrics daemon is purely used for observability. It should never bring the app down.
		// Note: the metrics daemon is such a simple go-routine that we don't bother implementing a health-check
		// for this service. The task loop does not produce any errors because the telemetry calls themselves are
		// not error-returning, so in effect this daemon would never become unhealthy.
		go func() {
			defer func() {
				if r := recover(); r != nil {
					logger.Error(
						"Metrics Daemon exited unexpectedly with a panic.",
						"panic",
						r,
						"stack",
						string(debug.Stack()),
					)
				}
			}()
			metricsclient.Start(
				// The client will use `context.Background` so that it can have a different context from
				// the main application.
				context.Background(),
				logger,
			)
		}()

		// Start the Bridge Signer Daemon.
		ctx := context.Background()
		app.BridgeSignerClient = bridgesignerclient.NewClient(cltx, app.Logger())
		go app.BridgeSignerClient.Start(ctx, app.AppCodec(), &daemontypes.GrpcClientImpl{})
	}

	/**** IBC Routing ****/

	// Sealing prevents other modules from creating scoped sub-keepers
	app.CapabilityKeeper.Seal()

	// Create static IBC router, add transfer route, then set and seal it
	ibcRouter := ibcporttypes.NewRouter()
	ibcRouter.AddRoute(icahosttypes.SubModuleName, icaHostIBCModule)
	ibcRouter.AddRoute(ibctransfertypes.ModuleName, transferIBCModule)
	app.IBCKeeper.SetRouter(ibcRouter)

	/**** Module Hooks ****/

	// register hooks after all modules have been initialized

	app.StakingKeeper.SetHooks(
		stakingtypes.NewMultiStakingHooks(
			// insert staking hooks receivers here
			app.DistrKeeper.Hooks(),
			app.SlashingKeeper.Hooks(),
			app.ReporterKeeper.Hooks(),
		),
	)

	voteExtHandler := NewVoteExtHandler(app.Logger(), app.AppCodec(), app.OracleKeeper, app.BridgeKeeper)
	app.BaseApp.SetExtendVoteHandler(voteExtHandler.ExtendVoteHandler)
	app.BaseApp.SetVerifyVoteExtensionHandler(voteExtHandler.VerifyVoteExtensionHandler)

	prepareProposalHandler := NewProposalHandler(app.Logger(), app.StakingKeeper, app.AppCodec(), app.OracleKeeper, app.BridgeKeeper, app.StakingKeeper)
	app.BaseApp.SetPrepareProposal(prepareProposalHandler.PrepareProposalHandler)
	app.BaseApp.SetProcessProposal(prepareProposalHandler.ProcessProposalHandler)
	app.BaseApp.SetPreBlocker(prepareProposalHandler.PreBlocker)

	/**** Module Options ****/
	// NOTE: Any module instantiated in the module manager that is later modified
	// must be passed by reference here.

	app.mm = module.NewManager(
		genutil.NewAppModule(
			app.AccountKeeper,
			app.StakingKeeper,
			app.BaseApp,
			txConfig,
		),
		auth.NewAppModule(appCodec, app.AccountKeeper, authsims.RandomGenesisAccounts, nil),
		authzmodule.NewAppModule(appCodec, app.AuthzKeeper, app.AccountKeeper, app.BankKeeper, app.interfaceRegistry),
		vesting.NewAppModule(app.AccountKeeper, app.BankKeeper),
		bankModule{bank.NewAppModule(appCodec, app.BankKeeper, app.AccountKeeper, nil)},
		capability.NewAppModule(appCodec, *app.CapabilityKeeper, false),
		feegrantmodule.NewAppModule(appCodec, app.AccountKeeper, app.BankKeeper, app.FeeGrantKeeper, app.interfaceRegistry),
		groupmodule.NewAppModule(appCodec, app.GroupKeeper, app.AccountKeeper, app.BankKeeper, app.interfaceRegistry),
		gov.NewAppModule(appCodec, &app.GovKeeper, app.AccountKeeper, app.BankKeeper, nil),
		mint.NewAppModule(appCodec, app.MintKeeper, app.AccountKeeper),
		slashing.NewAppModule(appCodec, app.SlashingKeeper, app.AccountKeeper, app.BankKeeper, app.StakingKeeper, nil, app.interfaceRegistry),
		distrModule{distr.NewAppModule(appCodec, app.DistrKeeper, app.AccountKeeper, app.BankKeeper, app.StakingKeeper, nil)},
		stakingModule{staking.NewAppModule(appCodec, app.StakingKeeper, app.AccountKeeper, app.BankKeeper, nil)},
		upgrade.NewAppModule(app.UpgradeKeeper, app.AccountKeeper.AddressCodec()),
		evidence.NewAppModule(app.EvidenceKeeper),
		consensus.NewAppModule(appCodec, app.ConsensusParamsKeeper),
		ibc.NewAppModule(app.IBCKeeper),
		transferModule,
		icaModule,
		oracleModule,
		registryModule,
		disputeModule,
<<<<<<< HEAD
		bridgeModule,
=======
		reporterModule,
>>>>>>> e1794459
		// this line is used by starport scaffolding # stargate/app/appModule
	)

	// BasicModuleManager defines the module BasicManager is in charge of setting up basic,
	// non-dependant module elements, such as codec registration and genesis verification.
	// By default it is composed of all the module from the module manager.
	// Additionally, app module basics can be overwritten by passing them as argument.
	app.BasicModuleManager = module.NewBasicManagerFromManager(
		app.mm,
		map[string]module.AppModuleBasic{
			genutiltypes.ModuleName: genutil.NewAppModuleBasic(genutiltypes.DefaultMessageValidator),
			govtypes.ModuleName:     govModule{gov.NewAppModuleBasic([]govclient.ProposalHandler{})},
		})

	app.BasicModuleManager.RegisterInterfaces(interfaceRegistry)

	// During begin block slashing happens after distr.BeginBlocker so that
	// there is nothing left over in the validator fee pool, so as to keep the
	// CanWithdrawInvariant invariant.
	// NOTE: staking module is required if HistoricalEntries param > 0
	app.mm.SetOrderBeginBlockers(
		// upgrades should be run first
		upgradetypes.ModuleName,
		capabilitytypes.ModuleName,
		minttypes.ModuleName,
		distrtypes.ModuleName,
		slashingtypes.ModuleName,
		evidencetypes.ModuleName,
		stakingtypes.ModuleName,
		authtypes.ModuleName,
		banktypes.ModuleName,
		govtypes.ModuleName,
		ibctransfertypes.ModuleName,
		ibcexported.ModuleName,
		icatypes.ModuleName,
		genutiltypes.ModuleName,
		authz.ModuleName,
		feegrant.ModuleName,
		group.ModuleName,
		paramstypes.ModuleName,
		vestingtypes.ModuleName,
		consensusparamtypes.ModuleName,
		oraclemoduletypes.ModuleName,
		registrymoduletypes.ModuleName,
		disputemoduletypes.ModuleName,
<<<<<<< HEAD
		bridgemoduletypes.ModuleName,
=======
		reportermoduletypes.ModuleName,
>>>>>>> e1794459
		// this line is used by starport scaffolding # stargate/app/beginBlockers
	)

	app.mm.SetOrderEndBlockers(
		govtypes.ModuleName,
		stakingtypes.ModuleName,
		ibctransfertypes.ModuleName,
		ibcexported.ModuleName,
		icatypes.ModuleName,
		capabilitytypes.ModuleName,
		authtypes.ModuleName,
		banktypes.ModuleName,
		distrtypes.ModuleName,
		slashingtypes.ModuleName,
		minttypes.ModuleName,
		genutiltypes.ModuleName,
		evidencetypes.ModuleName,
		authz.ModuleName,
		feegrant.ModuleName,
		group.ModuleName,
		upgradetypes.ModuleName,
		vestingtypes.ModuleName,
		consensusparamtypes.ModuleName,
		oraclemoduletypes.ModuleName,
		registrymoduletypes.ModuleName,
		disputemoduletypes.ModuleName,
<<<<<<< HEAD
		bridgemoduletypes.ModuleName,
=======
		reportermoduletypes.ModuleName,
>>>>>>> e1794459
		// this line is used by starport scaffolding # stargate/app/endBlockers
	)

	// NOTE: The genutils module must occur after staking so that pools are
	// properly initialized with tokens from genesis accounts.
	// NOTE: Capability module must occur first so that it can initialize any capabilities
	// so that other modules that want to create or claim capabilities afterwards in InitChain
	// can do so safely.
	genesisModuleOrder := []string{
		capabilitytypes.ModuleName,
		authtypes.ModuleName,
		banktypes.ModuleName,
		distrtypes.ModuleName,
		stakingtypes.ModuleName,
		slashingtypes.ModuleName,
		govtypes.ModuleName,
		minttypes.ModuleName,
		genutiltypes.ModuleName,
		ibctransfertypes.ModuleName,
		ibcexported.ModuleName,
		icatypes.ModuleName,
		evidencetypes.ModuleName,
		authz.ModuleName,
		feegrant.ModuleName,
		group.ModuleName,
		upgradetypes.ModuleName,
		vestingtypes.ModuleName,
		consensusparamtypes.ModuleName,
		oraclemoduletypes.ModuleName,
		registrymoduletypes.ModuleName,
		disputemoduletypes.ModuleName,
<<<<<<< HEAD
		bridgemoduletypes.ModuleName,
=======
		reportermoduletypes.ModuleName,
>>>>>>> e1794459
		// this line is used by starport scaffolding # stargate/app/initGenesis
	}
	app.mm.SetOrderInitGenesis(genesisModuleOrder...)
	app.mm.SetOrderExportGenesis(genesisModuleOrder...)

	// Uncomment if you want to set a custom migration order here.
	// app.mm.SetOrderMigrations(custom order)

	app.configurator = module.NewConfigurator(app.appCodec, app.MsgServiceRouter(), app.GRPCQueryRouter())
	app.mm.RegisterServices(app.configurator)

	autocliv1.RegisterQueryServer(app.GRPCQueryRouter(), runtimeservices.NewAutoCLIQueryService(app.mm.Modules))
	reflectionSvc, err := runtimeservices.NewReflectionService()
	if err != nil {
		panic(err)
	}
	reflectionv1.RegisterReflectionServiceServer(app.GRPCQueryRouter(), reflectionSvc)

	// create the simulation manager and define the order of the modules for deterministic simulations
	overrideModules := map[string]module.AppModuleSimulation{
		authtypes.ModuleName: auth.NewAppModule(app.appCodec, app.AccountKeeper, authsims.RandomGenesisAccounts, nil),
	}
	app.sm = module.NewSimulationManagerFromAppModules(app.mm.Modules, overrideModules)
	app.sm.RegisterStoreDecoders()

	// initialize stores
	app.MountKVStores(keys)
	app.MountMemoryStores(memKeys)

	// initialize BaseApp
	anteHandler, err := ante.NewAnteHandler(
		ante.HandlerOptions{
			AccountKeeper:   app.AccountKeeper,
			BankKeeper:      app.BankKeeper,
			SignModeHandler: txConfig.SignModeHandler(),
			FeegrantKeeper:  app.FeeGrantKeeper,
			SigGasConsumer:  ante.DefaultSigVerificationGasConsumer,
		},
	)
	if err != nil {
		panic(fmt.Errorf("failed to create AnteHandler: %w", err))
	}

	app.SetAnteHandler(anteHandler)
	app.SetInitChainer(app.InitChainer)
	app.SetBeginBlocker(app.BeginBlocker)
	app.SetEndBlocker(app.EndBlocker)

	if loadLatest {
		if err := app.LoadLatestVersion(); err != nil {
			tmos.Exit(err.Error())
		}
	}

	app.ScopedIBCKeeper = scopedIBCKeeper
	app.ScopedTransferKeeper = scopedTransferKeeper
	// this line is used by starport scaffolding # stargate/app/beforeInitReturn

	return app
}

// Name returns the name of the App
func (app *App) Name() string { return app.BaseApp.Name() }

// GetBaseApp returns the base app of the application
func (app *App) GetBaseApp() *baseapp.BaseApp { return app.BaseApp }

// BeginBlocker application updates every begin block
func (a *App) BeginBlocker(ctx sdk.Context) (sdk.BeginBlock, error) {
	return a.mm.BeginBlock(ctx)
}

// EndBlocker application updates every end block
func (app *App) EndBlocker(ctx sdk.Context) (sdk.EndBlock, error) {
	return app.mm.EndBlock(ctx)
}

// InitChainer application update at chain initialization
func (app *App) InitChainer(ctx sdk.Context, req *abci.RequestInitChain) (*abci.ResponseInitChain, error) {
	var genesisState GenesisState
	if err := json.Unmarshal(req.AppStateBytes, &genesisState); err != nil {
		panic(err)
	}

	err := app.UpgradeKeeper.SetModuleVersionMap(ctx, app.mm.GetVersionMap())
	if err != nil {
		return nil, err
	}

	// cp := app.GetConsensusParams(ctx)
	// cp.Abci = &protocmt.ABCIParams{
	// 	VoteExtensionsEnableHeight: 2,
	// }
	// err = app.StoreConsensusParams(ctx, cp)
	// if err != nil {
	// 	return nil, err
	// }
	return app.mm.InitGenesis(ctx, app.appCodec, genesisState)
}

// Configurator get app configurator
func (app *App) Configurator() module.Configurator {
	return app.configurator
}

// AutoCliOpts returns the autocli options for the app.
func (app *App) AutoCliOpts() autocli.AppOptions {
	modules := make(map[string]appmodule.AppModule, 0)
	for _, m := range app.ModuleManager().Modules {
		if moduleWithName, ok := m.(module.HasName); ok {
			moduleName := moduleWithName.Name()
			if appModule, ok := moduleWithName.(appmodule.AppModule); ok {
				modules[moduleName] = appModule
			}
		}
	}

	return autocli.AppOptions{
		Modules:               modules,
		ModuleOptions:         runtimeservices.ExtractAutoCLIOptions(app.ModuleManager().Modules),
		AddressCodec:          authcodec.NewBech32Codec(sdk.GetConfig().GetBech32AccountAddrPrefix()),
		ValidatorAddressCodec: authcodec.NewBech32Codec(sdk.GetConfig().GetBech32ValidatorAddrPrefix()),
		ConsensusAddressCodec: authcodec.NewBech32Codec(sdk.GetConfig().GetBech32ConsensusAddrPrefix()),
	}
}

// LoadHeight loads a particular height
func (app *App) LoadHeight(height int64) error {
	return app.LoadVersion(height)
}

// ModuleAccountAddrs returns all the app's module account addresses.
func (app *App) ModuleAccountAddrs() map[string]bool {
	modAccAddrs := make(map[string]bool)
	for acc := range maccPerms {
		modAccAddrs[authtypes.NewModuleAddress(acc).String()] = true
	}

	return modAccAddrs
}

// BlockedModuleAccountAddrs returns all the app's blocked module account
// addresses.
func (app *App) BlockedModuleAccountAddrs() map[string]bool {
	modAccAddrs := app.ModuleAccountAddrs()
	delete(modAccAddrs, authtypes.NewModuleAddress(govtypes.ModuleName).String())

	return modAccAddrs
}

// LegacyAmino returns SimApp's amino codec.
//
// NOTE: This is solely to be used for testing purposes as it may be desirable
// for modules to register their own custom testing types.
func (app *App) LegacyAmino() *codec.LegacyAmino {
	return app.legacyAmino
}

// AppCodec returns an app codec.
//
// NOTE: This is solely to be used for testing purposes as it may be desirable
// for modules to register their own custom testing types.
func (app *App) AppCodec() codec.Codec {
	return app.appCodec
}

// InterfaceRegistry returns an InterfaceRegistry
func (app *App) InterfaceRegistry() types.InterfaceRegistry {
	return app.interfaceRegistry
}

// TxConfig returns SimApp's TxConfig
func (app *App) TxConfig() client.TxConfig {
	return app.txConfig
}

// GetKey returns the KVStoreKey for the provided store key.
//
// NOTE: This is solely to be used for testing purposes.
func (app *App) GetKey(storeKey string) *storetypes.KVStoreKey {
	return app.keys[storeKey]
}

// GetTKey returns the TransientStoreKey for the provided store key.
//
// NOTE: This is solely to be used for testing purposes.
func (app *App) GetTKey(storeKey string) *storetypes.TransientStoreKey {
	return app.tkeys[storeKey]
}

// GetMemKey returns the MemStoreKey for the provided mem key.
//
// NOTE: This is solely used for testing purposes.
func (app *App) GetMemKey(storeKey string) *storetypes.MemoryStoreKey {
	return app.memKeys[storeKey]
}

// RegisterAPIRoutes registers all application module routes with the provided
// API server.
func (app *App) RegisterAPIRoutes(apiSvr *api.Server, apiConfig config.APIConfig) {
	clientCtx := apiSvr.ClientCtx
	// Register new tx routes from grpc-gateway.
	authtx.RegisterGRPCGatewayRoutes(clientCtx, apiSvr.GRPCGatewayRouter)
	// Register new tendermint queries routes from grpc-gateway.
	cmtservice.RegisterGRPCGatewayRoutes(clientCtx, apiSvr.GRPCGatewayRouter)
	// Register node gRPC service for grpc-gateway.
	nodeservice.RegisterGRPCGatewayRoutes(clientCtx, apiSvr.GRPCGatewayRouter)

	// Register grpc-gateway routes for all modules.
	app.BasicModuleManager.RegisterGRPCGatewayRoutes(clientCtx, apiSvr.GRPCGatewayRouter)

	// register app's OpenAPI routes.
	docs.RegisterOpenAPIService(Name, apiSvr.Router)
	app.startDaemons(apiSvr)
}

// RegisterTxService implements the Application.RegisterTxService method.
func (app *App) RegisterTxService(clientCtx client.Context) {
	authtx.RegisterTxService(app.BaseApp.GRPCQueryRouter(), clientCtx, app.BaseApp.Simulate, app.interfaceRegistry)
}

// RegisterTendermintService implements the Application.RegisterTendermintService method.
func (app *App) RegisterTendermintService(clientCtx client.Context) {
	cmtservice.RegisterTendermintService(
		clientCtx,
		app.BaseApp.GRPCQueryRouter(),
		app.interfaceRegistry,
		app.Query,
	)
}

// RegisterNodeService implements the Application.RegisterNodeService method.
func (app *App) RegisterNodeService(clientCtx client.Context, cfg config.Config) {
	nodeservice.RegisterNodeService(clientCtx, app.GRPCQueryRouter(), cfg)
}

// SimulationManager returns the app SimulationManager
func (app *App) SimulationManager() *module.SimulationManager {
	return app.sm
}

// ModuleManager returns the app ModuleManager
func (app *App) ModuleManager() *module.Manager {
	return app.mm
}

// RegisterDaemonWithHealthMonitor registers a daemon service with the update monitor, which will commence monitoring
// the health of the daemon. If the daemon does not register, the method will panic.
func (app *App) RegisterDaemonWithHealthMonitor(
	healthCheckableDaemon daemontypes.HealthCheckable,
	maxDaemonUnhealthyDuration time.Duration,
) {
	if err := app.DaemonHealthMonitor.RegisterService(healthCheckableDaemon, maxDaemonUnhealthyDuration); err != nil {
		app.Logger().Error(
			"Failed to register daemon service with update monitor",
			"error",
			err,
			"service",
			healthCheckableDaemon.ServiceName(),
			"maxDaemonUnhealthyDuration",
			maxDaemonUnhealthyDuration,
		)
		panic(err)
	}
}<|MERGE_RESOLUTION|>--- conflicted
+++ resolved
@@ -147,11 +147,7 @@
 
 	bridgesignerclient "github.com/tellor-io/layer/daemons/bridge/client"
 	pricefeedclient "github.com/tellor-io/layer/daemons/pricefeed/client"
-<<<<<<< HEAD
-=======
 	reporterclient "github.com/tellor-io/layer/daemons/reporter/client"
-	medianserver "github.com/tellor-io/layer/daemons/server/median"
->>>>>>> e1794459
 	pricefeedtypes "github.com/tellor-io/layer/daemons/server/types/pricefeed"
 )
 
@@ -251,11 +247,8 @@
 
 	DisputeKeeper disputemodulekeeper.Keeper
 
-<<<<<<< HEAD
-	BridgeKeeper bridgemodulekeeper.Keeper
-=======
+	BridgeKeeper   bridgemodulekeeper.Keeper
 	ReporterKeeper reportermodulekeeper.Keeper
->>>>>>> e1794459
 	// this line is used by starport scaffolding # stargate/app/keeperDeclaration
 
 	// mm is the module manager
@@ -324,11 +317,8 @@
 		oraclemoduletypes.StoreKey,
 		registrymoduletypes.StoreKey,
 		disputemoduletypes.StoreKey,
-<<<<<<< HEAD
 		bridgemoduletypes.StoreKey,
-=======
 		reportermoduletypes.StoreKey,
->>>>>>> e1794459
 		// this line is used by starport scaffolding # stargate/app/storeKey
 	)
 
@@ -594,7 +584,6 @@
 	)
 	disputeModule := disputemodule.NewAppModule(appCodec, app.DisputeKeeper, app.AccountKeeper, app.BankKeeper)
 
-<<<<<<< HEAD
 	app.BridgeKeeper = bridgemodulekeeper.NewKeeper(
 		appCodec,
 		runtime.NewKVStoreService(keys[bridgemoduletypes.StoreKey]),
@@ -602,7 +591,6 @@
 		app.SlashingKeeper,
 	)
 	bridgeModule := bridgemodule.NewAppModule(appCodec, app.BridgeKeeper, app.AccountKeeper, app.BankKeeper)
-=======
 	app.ReporterKeeper = reportermodulekeeper.NewKeeper(
 		appCodec,
 		runtime.NewKVStoreService(keys[reportermoduletypes.StoreKey]),
@@ -612,7 +600,6 @@
 		app.BankKeeper,
 	)
 	reporterModule := reportermodule.NewAppModule(appCodec, app.ReporterKeeper, app.AccountKeeper, app.BankKeeper)
->>>>>>> e1794459
 
 	// this line is used by starport scaffolding # stargate/app/keeperDefinition
 	appFlags := appflags.GetFlagValuesFromOptions(appOpts)
@@ -787,11 +774,8 @@
 		oracleModule,
 		registryModule,
 		disputeModule,
-<<<<<<< HEAD
 		bridgeModule,
-=======
 		reporterModule,
->>>>>>> e1794459
 		// this line is used by starport scaffolding # stargate/app/appModule
 	)
 
@@ -837,11 +821,8 @@
 		oraclemoduletypes.ModuleName,
 		registrymoduletypes.ModuleName,
 		disputemoduletypes.ModuleName,
-<<<<<<< HEAD
 		bridgemoduletypes.ModuleName,
-=======
 		reportermoduletypes.ModuleName,
->>>>>>> e1794459
 		// this line is used by starport scaffolding # stargate/app/beginBlockers
 	)
 
@@ -868,11 +849,8 @@
 		oraclemoduletypes.ModuleName,
 		registrymoduletypes.ModuleName,
 		disputemoduletypes.ModuleName,
-<<<<<<< HEAD
 		bridgemoduletypes.ModuleName,
-=======
 		reportermoduletypes.ModuleName,
->>>>>>> e1794459
 		// this line is used by starport scaffolding # stargate/app/endBlockers
 	)
 
@@ -904,11 +882,8 @@
 		oraclemoduletypes.ModuleName,
 		registrymoduletypes.ModuleName,
 		disputemoduletypes.ModuleName,
-<<<<<<< HEAD
 		bridgemoduletypes.ModuleName,
-=======
 		reportermoduletypes.ModuleName,
->>>>>>> e1794459
 		// this line is used by starport scaffolding # stargate/app/initGenesis
 	}
 	app.mm.SetOrderInitGenesis(genesisModuleOrder...)
