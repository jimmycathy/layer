package cmd

import (
	"errors"
	"io"
	"os"

	"cosmossdk.io/log"
	tmcfg "github.com/cometbft/cometbft/config"
	tmcli "github.com/cometbft/cometbft/libs/cli"
	dbm "github.com/cosmos/cosmos-db"
	"github.com/cosmos/cosmos-sdk/client"
	"github.com/cosmos/cosmos-sdk/client/config"
	"github.com/cosmos/cosmos-sdk/client/debug"
	"github.com/cosmos/cosmos-sdk/client/flags"
	"github.com/cosmos/cosmos-sdk/client/keys"
	"github.com/cosmos/cosmos-sdk/client/rpc"
	"github.com/cosmos/cosmos-sdk/crypto/keyring"
	"github.com/cosmos/cosmos-sdk/server"
	serverconfig "github.com/cosmos/cosmos-sdk/server/config"
	servertypes "github.com/cosmos/cosmos-sdk/server/types"
	simtestutil "github.com/cosmos/cosmos-sdk/testutil/sims"
	"github.com/cosmos/cosmos-sdk/types/module"
	authcmd "github.com/cosmos/cosmos-sdk/x/auth/client/cli"
	"github.com/cosmos/cosmos-sdk/x/auth/types"
	"github.com/cosmos/cosmos-sdk/x/crisis"
	genutilcli "github.com/cosmos/cosmos-sdk/x/genutil/client/cli"
	"github.com/spf13/cobra"
	"github.com/spf13/pflag"

	// this line is used by starport scaffolding # root/moduleImport

	"github.com/tellor-io/layer/app"
)

// NewRootCmd creates a new root command for a Cosmos SDK application
<<<<<<< HEAD
func NewRootCmd(
	option *RootCmdOption,
) (*cobra.Command, appparams.EncodingConfig) {
	encodingConfig := app.MakeEncodingConfig()
=======
func NewRootCmd() *cobra.Command {
	// Set config
	// initSDKConfig()

	tempApp := app.New(log.NewNopLogger(), dbm.NewMemDB(), nil, true, simtestutil.NewAppOptionsWithFlagHome(tempDir()))
>>>>>>> ade7ceac
	initClientCtx := client.Context{}.
		WithCodec(tempApp.AppCodec()).
		WithInterfaceRegistry(tempApp.AppCodec().InterfaceRegistry()).
		WithTxConfig(tempApp.TxConfig()).
		WithLegacyAmino(tempApp.LegacyAmino()).
		WithInput(os.Stdin).
		WithAccountRetriever(types.AccountRetriever{}).
		WithHomeDir(app.DefaultNodeHome).
		WithViper("")

	rootCmd := &cobra.Command{
		Use:   app.Name + "d",
		Short: "Start layer node",
		PersistentPreRunE: func(cmd *cobra.Command, _ []string) error {
			// set the default command outputs
			cmd.SetOut(cmd.OutOrStdout())
			cmd.SetErr(cmd.ErrOrStderr())

			initClientCtx = initClientCtx.WithCmdContext(cmd.Context())
			initClientCtx, err := client.ReadPersistentCommandFlags(initClientCtx, cmd.Flags())
			if err != nil {
				return err
			}
			initClientCtx, err = config.ReadFromClientConfig(initClientCtx)
			if err != nil {
				return err
			}

			if err := client.SetCmdClientContextHandler(initClientCtx, cmd); err != nil {
				return err
			}

			customAppTemplate, customAppConfig := initAppConfig()
			customTMConfig := initTendermintConfig()
			return server.InterceptConfigsPreRunHandler(
				cmd, customAppTemplate, customAppConfig, customTMConfig,
			)
		},
	}

<<<<<<< HEAD
	initRootCmd(rootCmd, option, encodingConfig)
=======
	initRootCmd(rootCmd, tempApp.TxConfig(), tempApp.BasicModuleManager)
>>>>>>> ade7ceac
	overwriteFlagDefaults(rootCmd, map[string]string{
		flags.FlagKeyringBackend: "test",
	})
	autoCliOpts := tempApp.AutoCliOpts()
	initClientCtx, _ = config.ReadFromClientConfig(initClientCtx)
	autoCliOpts.Keyring, _ = keyring.NewAutoCLIKeyring(initClientCtx.Keyring)
	autoCliOpts.ClientCtx = initClientCtx
	if err := autoCliOpts.EnhanceRootCommand(rootCmd); err != nil {
		panic(err)
	}

	return rootCmd
}

// initTendermintConfig helps to override default Tendermint Config values.
// return tmcfg.DefaultConfig if no custom configuration is required for the application.
func initTendermintConfig() *tmcfg.Config {
	cfg := tmcfg.DefaultConfig()
	return cfg
}

func initRootCmd(
	rootCmd *cobra.Command,
<<<<<<< HEAD
	option *RootCmdOption,
	encodingConfig appparams.EncodingConfig,
=======
	txConfig client.TxConfig,
	basicManager module.BasicManager,
>>>>>>> ade7ceac
) {

	rootCmd.AddCommand(
		genutilcli.InitCmd(basicManager, app.DefaultNodeHome),
		tmcli.NewCompletionCmd(rootCmd, true),
		debug.Cmd(),
		// debug.Cmd(), // TODO: figure out if we need these 2
		// config.Cmd(),
		// this line is used by starport scaffolding # root/commands
	)

	// add server commands
	server.AddCommands(
		rootCmd,
		app.DefaultNodeHome,
<<<<<<< HEAD
		a.newApp,
		a.appExport,
		func(cmd *cobra.Command) {
			addModuleInitFlags(cmd)

			if option.startCmdCustomizer != nil {
				option.startCmdCustomizer(cmd)
			}
		},
=======
		newApp,
		appExport,
		addModuleInitFlags,
>>>>>>> ade7ceac
	)

	// add keybase, auxiliary RPC, query, and tx child commands
	rootCmd.AddCommand(
		server.StatusCommand(),
		genesisCommand(txConfig, basicManager),
		queryCommand(),
		txCommand(),
		keys.Commands(),
	)
}

// genesisCommand builds genesis-related `simd genesis` command. Users may provide application specific commands as a parameter
func genesisCommand(txConfig client.TxConfig, basicManager module.BasicManager, cmds ...*cobra.Command) *cobra.Command {
	cmd := genutilcli.Commands(txConfig, basicManager, app.DefaultNodeHome)

	for _, subCmd := range cmds {
		cmd.AddCommand(subCmd)
	}
	return cmd
}

// queryCommand returns the sub-command to send queries to the app
func queryCommand() *cobra.Command {
	cmd := &cobra.Command{
		Use:                        "query",
		Aliases:                    []string{"q"},
		Short:                      "Querying subcommands",
		DisableFlagParsing:         true,
		SuggestionsMinimumDistance: 2,
		RunE:                       client.ValidateCmd,
	}

	cmd.AddCommand(
		authcmd.QueryTxCmd(),
		rpc.ValidatorCommand(),
		server.QueryBlockCmd(),
		authcmd.QueryTxsByEventsCmd(),
		authcmd.QueryTxCmd(),
	)

	cmd.PersistentFlags().String(flags.FlagChainID, "", "The network chain ID")

	return cmd
}

// txCommand returns the sub-command to send transactions to the app
func txCommand() *cobra.Command {
	cmd := &cobra.Command{
		Use:                        "tx",
		Short:                      "Transactions subcommands",
		DisableFlagParsing:         true,
		SuggestionsMinimumDistance: 2,
		RunE:                       client.ValidateCmd,
	}

	cmd.AddCommand(
		authcmd.GetSignCommand(),
		authcmd.GetSignBatchCommand(),
		authcmd.GetMultiSignCommand(),
		authcmd.GetValidateSignaturesCommand(),
		flags.LineBreak,
		authcmd.GetBroadcastCommand(),
		authcmd.GetEncodeCommand(),
		authcmd.GetDecodeCommand(),
	)

	// app.ModuleBasics.AddTxCommands(cmd)
	cmd.PersistentFlags().String(flags.FlagChainID, "", "The network chain ID")

	return cmd
}

func addModuleInitFlags(startCmd *cobra.Command) {
	crisis.AddModuleInitFlags(startCmd)
	// this line is used by starport scaffolding # root/arguments
}

func overwriteFlagDefaults(c *cobra.Command, defaults map[string]string) {
	set := func(s *pflag.FlagSet, key, val string) {
		if f := s.Lookup(key); f != nil {
			f.DefValue = val
			f.Value.Set(val)
		}
	}
	for key, val := range defaults {
		set(c.Flags(), key, val)
		set(c.PersistentFlags(), key, val)
	}
	for _, c := range c.Commands() {
		overwriteFlagDefaults(c, defaults)
	}
}

// newApp creates a new Cosmos SDK app
func newApp(
	logger log.Logger,
	db dbm.DB,
	traceStore io.Writer,
	appOpts servertypes.AppOptions,
) servertypes.Application {
	baseappOptions := server.DefaultBaseappOptions(appOpts)
	return app.New(
		logger,
		db,
		traceStore,
		true,
		appOpts,
		baseappOptions...,
	)
}

// appExport creates a new simapp (optionally at a given height)
func appExport(
	logger log.Logger,
	db dbm.DB,
	traceStore io.Writer,
	height int64,
	forZeroHeight bool,
	jailAllowedAddrs []string,
	appOpts servertypes.AppOptions,
	modulesToExport []string,
) (servertypes.ExportedApp, error) {
	homePath, ok := appOpts.Get(flags.FlagHome).(string)
	if !ok || homePath == "" {
		return servertypes.ExportedApp{}, errors.New("application home not set")
	}

	app := app.New(
		logger,
		db,
		traceStore,
		height == -1, // -1: no height provided
		appOpts,
	)

	if height != -1 {
		if err := app.LoadHeight(height); err != nil {
			return servertypes.ExportedApp{}, err
		}
	}

	return app.ExportAppStateAndValidators(forZeroHeight, jailAllowedAddrs, modulesToExport)
}

// initAppConfig helps to override default appConfig template and configs.
// return "", nil if no custom configuration is required for the application.
func initAppConfig() (string, interface{}) {
	// The following code snippet is just for reference.

	type CustomAppConfig struct {
		serverconfig.Config
	}

	// Optionally allow the chain developer to overwrite the SDK's default
	// server config.
	srvCfg := serverconfig.DefaultConfig()
	// The SDK's default minimum gas price is set to "" (empty value) inside
	// app.toml. If left empty by validators, the node will halt on startup.
	// However, the chain developer can set a default app.toml value for their
	// validators here.
	//
	// In summary:
	// - if you leave srvCfg.MinGasPrices = "", all validators MUST tweak their
	//   own app.toml config,
	// - if you set srvCfg.MinGasPrices non-empty, validators CAN tweak their
	//   own app.toml to override, or use this default value.
	//
	// In simapp, we set the min gas prices to 0.
	srvCfg.MinGasPrices = "0stake"

	customAppConfig := CustomAppConfig{
		Config: *srvCfg,
	}
	customAppTemplate := serverconfig.DefaultConfigTemplate

	return customAppTemplate, customAppConfig
}

var tempDir = func() string {
	dir, err := os.MkdirTemp("", "tellorapp")
	if err != nil {
		dir = app.DefaultNodeHome
	}
	defer os.RemoveAll(dir)

	return dir
}<|MERGE_RESOLUTION|>--- conflicted
+++ resolved
@@ -34,18 +34,13 @@
 )
 
 // NewRootCmd creates a new root command for a Cosmos SDK application
-<<<<<<< HEAD
 func NewRootCmd(
 	option *RootCmdOption,
-) (*cobra.Command, appparams.EncodingConfig) {
-	encodingConfig := app.MakeEncodingConfig()
-=======
-func NewRootCmd() *cobra.Command {
+) *cobra.Command {
 	// Set config
 	// initSDKConfig()
 
 	tempApp := app.New(log.NewNopLogger(), dbm.NewMemDB(), nil, true, simtestutil.NewAppOptionsWithFlagHome(tempDir()))
->>>>>>> ade7ceac
 	initClientCtx := client.Context{}.
 		WithCodec(tempApp.AppCodec()).
 		WithInterfaceRegistry(tempApp.AppCodec().InterfaceRegistry()).
@@ -86,11 +81,7 @@
 		},
 	}
 
-<<<<<<< HEAD
-	initRootCmd(rootCmd, option, encodingConfig)
-=======
-	initRootCmd(rootCmd, tempApp.TxConfig(), tempApp.BasicModuleManager)
->>>>>>> ade7ceac
+	initRootCmd(rootCmd, option, tempApp.TxConfig(), tempApp.BasicModuleManager)
 	overwriteFlagDefaults(rootCmd, map[string]string{
 		flags.FlagKeyringBackend: "test",
 	})
@@ -114,13 +105,9 @@
 
 func initRootCmd(
 	rootCmd *cobra.Command,
-<<<<<<< HEAD
 	option *RootCmdOption,
-	encodingConfig appparams.EncodingConfig,
-=======
 	txConfig client.TxConfig,
 	basicManager module.BasicManager,
->>>>>>> ade7ceac
 ) {
 
 	rootCmd.AddCommand(
@@ -136,21 +123,9 @@
 	server.AddCommands(
 		rootCmd,
 		app.DefaultNodeHome,
-<<<<<<< HEAD
-		a.newApp,
-		a.appExport,
-		func(cmd *cobra.Command) {
-			addModuleInitFlags(cmd)
-
-			if option.startCmdCustomizer != nil {
-				option.startCmdCustomizer(cmd)
-			}
-		},
-=======
 		newApp,
 		appExport,
 		addModuleInitFlags,
->>>>>>> ade7ceac
 	)
 
 	// add keybase, auxiliary RPC, query, and tx child commands
