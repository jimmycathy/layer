package main

import (
	"fmt"
	"os"

	svrcmd "github.com/cosmos/cosmos-sdk/server/cmd"

	"github.com/tellor-io/layer/app"
	"github.com/tellor-io/layer/app/config"
	"github.com/tellor-io/layer/cmd/layerd/cmd"
)

func main() {
<<<<<<< HEAD
	option := cmd.GetOptionWithCustomStartCmd()
	rootCmd, _ := cmd.NewRootCmd(option)
	cmd.AddInitCmdPostRunE(rootCmd)
=======
	config.SetupConfig()
	rootCmd := cmd.NewRootCmd()
>>>>>>> ade7ceac
	if err := svrcmd.Execute(rootCmd, "", app.DefaultNodeHome); err != nil {
		fmt.Fprintln(rootCmd.OutOrStderr(), err)
		os.Exit(1)
	}
}<|MERGE_RESOLUTION|>--- conflicted
+++ resolved
@@ -12,14 +12,10 @@
 )
 
 func main() {
-<<<<<<< HEAD
 	option := cmd.GetOptionWithCustomStartCmd()
-	rootCmd, _ := cmd.NewRootCmd(option)
+	rootCmd := cmd.NewRootCmd(option)
 	cmd.AddInitCmdPostRunE(rootCmd)
-=======
 	config.SetupConfig()
-	rootCmd := cmd.NewRootCmd()
->>>>>>> ade7ceac
 	if err := svrcmd.Execute(rootCmd, "", app.DefaultNodeHome); err != nil {
 		fmt.Fprintln(rootCmd.OutOrStderr(), err)
 		os.Exit(1)
