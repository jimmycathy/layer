package client

import (
	"context"
	"fmt"
	"os"
	"strings"
	"time"

	appflags "github.com/tellor-io/layer/app/flags"
	"github.com/tellor-io/layer/daemons/flags"
	pricefeedtypes "github.com/tellor-io/layer/daemons/pricefeed/client/types"
	pricefeedservertypes "github.com/tellor-io/layer/daemons/server/types/pricefeed"
	tokenbridgetypes "github.com/tellor-io/layer/daemons/server/types/token_bridge"
	daemontypes "github.com/tellor-io/layer/daemons/types"
	oracletypes "github.com/tellor-io/layer/x/oracle/types"
	oracleutils "github.com/tellor-io/layer/x/oracle/utils"
	reportertypes "github.com/tellor-io/layer/x/reporter/types"

	"cosmossdk.io/log"

	"github.com/cosmos/cosmos-sdk/client"
	sdk "github.com/cosmos/cosmos-sdk/types"
	stakingkeeper "github.com/cosmos/cosmos-sdk/x/staking/keeper"
	stakingtypes "github.com/cosmos/cosmos-sdk/x/staking/types"
)

const defaultGas = uint64(300000)

type Client struct {
	// reporter account name
	AccountName string
	// Query clients
	OracleQueryClient oracletypes.QueryClient
	StakingClient     stakingtypes.QueryClient
	ReporterClient    reportertypes.QueryClient

	cosmosCtx          client.Context
	MarketParams       []pricefeedtypes.MarketParam
	MarketToExchange   *pricefeedservertypes.MarketToExchangePrices
	TokenDepositsCache *tokenbridgetypes.DepositReports
	StakingKeeper      stakingkeeper.Keeper

	accAddr sdk.AccAddress
	// logger is the logger for the daemon.
	logger log.Logger
}

func NewClient(clctx client.Context, logger log.Logger, accountName string) *Client {
	return &Client{
		AccountName: accountName,
		cosmosCtx:   clctx,
		logger:      logger,
	}
}

func (c *Client) Start(
	ctx context.Context,
	flags flags.DaemonFlags,
	appFlags appflags.Flags,
	grpcClient daemontypes.GrpcClient,
	marketParams []pricefeedtypes.MarketParam,
	marketToExchange *pricefeedservertypes.MarketToExchangePrices,
	tokenDepositsCache *tokenbridgetypes.DepositReports,
	ctxGetter func(int64, bool) (sdk.Context, error),
	stakingKeeper stakingkeeper.Keeper,
) error {
	// Log the daemon flags.
	c.logger.Info(
		"Starting reporter daemon with flags",
		"ReportersFlags", flags.Reporter,
	)

	c.MarketParams = marketParams
	c.MarketToExchange = marketToExchange
	c.StakingKeeper = stakingKeeper

	c.TokenDepositsCache = tokenDepositsCache

	// Make a connection to the Cosmos gRPC query services.
	queryConn, err := grpcClient.NewTcpConnection(ctx, appFlags.GrpcAddress)
	if err != nil {
		c.logger.Error("Failed to establish gRPC connection to Cosmos gRPC query services", "error", err)
		return err
	}
	defer func() {
		if connErr := grpcClient.CloseConnection(queryConn); connErr != nil {
			err = connErr
		}
	}()

	// Initialize the query clients. These are used to query the Cosmos gRPC query services.
	c.OracleQueryClient = oracletypes.NewQueryClient(queryConn)
	c.StakingClient = stakingtypes.NewQueryClient(queryConn)
	c.ReporterClient = reportertypes.NewQueryClient(queryConn)

	ticker := time.NewTicker(time.Second)
	stop := make(chan bool)

	// get account
	accountName := c.AccountName
	c.cosmosCtx = c.cosmosCtx.WithChainID("layer")
	homeDir := c.GetNodeHomeDir()
	if homeDir != "" {
		c.cosmosCtx = c.cosmosCtx.WithHomeDir(homeDir)
	} else {
		panic("homeDir is empty")
	}
	c.logger.Info("Keyring backend", "backend", c.cosmosCtx.Keyring.Backend())
	c.logger.Info("Keyring dir", "dir", c.cosmosCtx.KeyringDir)
	c.logger.Info("Account Name", "name", accountName)
	fromAddr, fromName, _, err := client.GetFromFields(c.cosmosCtx, c.cosmosCtx.Keyring, accountName)
	if err != nil {
		panic(fmt.Errorf("error getting address from keyring: %w : Keyring Type info: %v", err, c.cosmosCtx.Keyring))
	}
	c.cosmosCtx = c.cosmosCtx.WithFrom(accountName).WithFromAddress(fromAddr).WithFromName(fromName)
	c.accAddr = c.cosmosCtx.GetFromAddress()

	StartReporterDaemonTaskLoop(
		c,
		ctx,
		c.cosmosCtx,
		&SubTaskRunnerImpl{},
		flags,
		ticker,
		stop,
		ctxGetter,
	)

	return nil
}

func StartReporterDaemonTaskLoop(
	client *Client,
	ctx context.Context,
	cosmosClient client.Context,
	s SubTaskRunner,
	flags flags.DaemonFlags,
	ticker *time.Ticker,
	stop <-chan bool,
	ctxGetter func(int64, bool) (sdk.Context, error),
) {
	for {
		select {
		case <-ticker.C:
			if err := s.RunReporterDaemonTaskLoop(
				ctx,
				client,
				cosmosClient,
			); err != nil {
				client.logger.Error("Reporter daemon returned error", "error", err)
			} else {
				client.logger.Info("Reporter daemon task completed successfully")
			}
		case <-stop:
			return
		}
	}
}

<<<<<<< HEAD
// MsgCreateReporter creates a staked reporter
func (c *Client) CreateReporter(ctx context.Context, ctxGetter func(int64, bool) (sdk.Context, error)) error {
	for {
		latestHeight, err := c.LatestBlockHeight(ctx)
		if err != nil {
			c.logger.Error("Error getting latest block height: %v", err)
			panic(err)
		}

		if latestHeight < 2 {
			time.Sleep(time.Second)
			continue
		}

		appCtx, err := ctxGetter(0, false)
		if err != nil {
			c.logger.Error("Error getting context: %v", err)
			time.Sleep(time.Second * 5)
			appCtx, err = ctxGetter(0, false)
			if err != nil {
				c.logger.Error("Error getting context: %v", err)
				panic(err)
			}
		}

		validators, err := c.StakingKeeper.GetDelegatorValidators(appCtx, c.accAddr, 1)
		if err != nil {
			return err
		}
		if len(validators.Validators) == 0 {
			c.logger.Info("No validators found for this delegator, delegate to a validator first to be able to make a report")
			time.Sleep(time.Second)
		} else {
			break
		}
	}

	// get reporter
	appCtx, err := ctxGetter(0, false)
	if err != nil {
		return err
	}

	validators, err := c.StakingKeeper.GetDelegatorValidators(appCtx, c.accAddr, 1)
	if err != nil {
		return err
	}

	val := validators.Validators[0]
	valAcc, err := sdk.ValAddressFromBech32(val.OperatorAddress)
	if err != nil {
		return err
	}

	// stake reporter transaction, reporter is determined by LAYERD_NODE_HOME environment variable
	// should make this configurable by user :time.Sleep(time.Second)todo
	// staking 1 TRB
	amtToStake := math.NewInt(1_000_000) // one TRB
	commission := reportertypes.NewCommissionWithTime(math.LegacyNewDecWithPrec(1, 1), math.LegacyNewDecWithPrec(3, 1),
		math.LegacyNewDecWithPrec(1, 1), time.Now())
	source := reportertypes.TokenOrigin{ValidatorAddress: valAcc, Amount: amtToStake}
	msgCreateReporter := &reportertypes.MsgCreateReporter{
		Reporter:     c.accAddr.String(),
		Amount:       amtToStake,
		TokenOrigins: []*reportertypes.TokenOrigin{&source},
		Commission:   &commission,
	}
	return c.sendTx(ctx, msgCreateReporter, nil)
}

=======
>>>>>>> 83c300fe
func (c *Client) SubmitReport(ctx context.Context) error {
	querydata, value, err := c.deposits()
	if err != nil {
		querydata, err = c.CurrentQuery(ctx)
		if err != nil {
			return fmt.Errorf("error calling 'CurrentQuery': %w", err)
		}
		value, err = c.median(querydata)
		if err != nil {
			return fmt.Errorf("error getting median from median client': %w", err)
		}
	} else {
		// delete this
		c.logger.Info("Submitting for token bridge")
	}
	c.logger.Info("SubmitReport", "Median value", value)
	// Salt and hash the value
	salt, err := oracleutils.Salt(32)
	if err != nil {
		return fmt.Errorf("error generating salt: %w", err)
	}
	hash := oracleutils.CalculateCommitment(value, salt)

	// ***********************MsgCommitReport***************************
	msgCommit := &oracletypes.MsgCommitReport{
		Creator:   c.accAddr.String(),
		QueryData: querydata,
		Hash:      hash,
	}

	_, seq, err := c.cosmosCtx.AccountRetriever.GetAccountNumberSequence(c.cosmosCtx, c.accAddr)
	if err != nil {
		return fmt.Errorf("error getting account number sequence for 'MsgCommitReport': %w", err)
	}
	err = c.sendTx(ctx, msgCommit, &seq)
	if err != nil {
		return fmt.Errorf("error generating 'MsgCommitReport': %w", err)
	}

	// ***********************MsgSubmitValue***************************
	msgSubmit := &oracletypes.MsgSubmitValue{
		Creator:   c.accAddr.String(),
		QueryData: querydata,
		Value:     value,
		Salt:      salt,
	}
	// no need to call GetAccountNumberSequence here, just increment sequence by 1 for next transaction
	seq++
	return c.sendTx(ctx, msgSubmit, &seq)
}

func (c *Client) GetNodeHomeDir() string {
	globalHome := os.ExpandEnv("$HOME/.layer")
	c.logger.Info("GlobalHome", "GlobalHome", globalHome)
	nodeHome := os.Getenv("LAYERD_NODE_HOME")
	c.logger.Info("NodeHome", "NodeHome", nodeHome)
	if strings.HasPrefix(nodeHome, globalHome+"/") {
		return nodeHome
	}
	return ""
}<|MERGE_RESOLUTION|>--- conflicted
+++ resolved
@@ -158,79 +158,6 @@
 	}
 }
 
-<<<<<<< HEAD
-// MsgCreateReporter creates a staked reporter
-func (c *Client) CreateReporter(ctx context.Context, ctxGetter func(int64, bool) (sdk.Context, error)) error {
-	for {
-		latestHeight, err := c.LatestBlockHeight(ctx)
-		if err != nil {
-			c.logger.Error("Error getting latest block height: %v", err)
-			panic(err)
-		}
-
-		if latestHeight < 2 {
-			time.Sleep(time.Second)
-			continue
-		}
-
-		appCtx, err := ctxGetter(0, false)
-		if err != nil {
-			c.logger.Error("Error getting context: %v", err)
-			time.Sleep(time.Second * 5)
-			appCtx, err = ctxGetter(0, false)
-			if err != nil {
-				c.logger.Error("Error getting context: %v", err)
-				panic(err)
-			}
-		}
-
-		validators, err := c.StakingKeeper.GetDelegatorValidators(appCtx, c.accAddr, 1)
-		if err != nil {
-			return err
-		}
-		if len(validators.Validators) == 0 {
-			c.logger.Info("No validators found for this delegator, delegate to a validator first to be able to make a report")
-			time.Sleep(time.Second)
-		} else {
-			break
-		}
-	}
-
-	// get reporter
-	appCtx, err := ctxGetter(0, false)
-	if err != nil {
-		return err
-	}
-
-	validators, err := c.StakingKeeper.GetDelegatorValidators(appCtx, c.accAddr, 1)
-	if err != nil {
-		return err
-	}
-
-	val := validators.Validators[0]
-	valAcc, err := sdk.ValAddressFromBech32(val.OperatorAddress)
-	if err != nil {
-		return err
-	}
-
-	// stake reporter transaction, reporter is determined by LAYERD_NODE_HOME environment variable
-	// should make this configurable by user :time.Sleep(time.Second)todo
-	// staking 1 TRB
-	amtToStake := math.NewInt(1_000_000) // one TRB
-	commission := reportertypes.NewCommissionWithTime(math.LegacyNewDecWithPrec(1, 1), math.LegacyNewDecWithPrec(3, 1),
-		math.LegacyNewDecWithPrec(1, 1), time.Now())
-	source := reportertypes.TokenOrigin{ValidatorAddress: valAcc, Amount: amtToStake}
-	msgCreateReporter := &reportertypes.MsgCreateReporter{
-		Reporter:     c.accAddr.String(),
-		Amount:       amtToStake,
-		TokenOrigins: []*reportertypes.TokenOrigin{&source},
-		Commission:   &commission,
-	}
-	return c.sendTx(ctx, msgCreateReporter, nil)
-}
-
-=======
->>>>>>> 83c300fe
 func (c *Client) SubmitReport(ctx context.Context) error {
 	querydata, value, err := c.deposits()
 	if err != nil {
