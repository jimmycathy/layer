swagger: '2.0'
info:
  title: HTTP API Console
  name: ''
  description: ''
paths:
  /layer/bridge/get_current_aggregate_report/{queryId}:
    get:
      operationId: LayerBridgeGetCurrentAggregateReport
      responses:
        '200':
          description: A successful response.
          schema:
            type: object
            properties:
              aggregate:
                type: object
                properties:
                  queryId:
                    type: string
                  aggregateValue:
                    type: string
                  aggregateReporter:
                    type: string
                  reporterPower:
                    type: string
                    format: int64
                  standardDeviation:
                    type: number
                    format: double
                  reporters:
                    type: array
                    items:
                      type: object
                      properties:
                        reporter:
                          type: string
                        power:
                          type: string
                          format: int64
                  flagged:
                    type: boolean
                  nonce:
                    type: string
                    format: int64
                  aggregateReportIndex:
                    type: string
                    format: int64
                  height:
                    type: string
                    format: int64
              timestamp:
                type: string
                format: uint64
        default:
          description: An unexpected error response.
          schema:
            type: object
            properties:
              code:
                type: integer
                format: int32
              message:
                type: string
              details:
                type: array
                items:
                  type: object
                  properties:
                    '@type':
                      type: string
                  additionalProperties: {}
      parameters:
        - name: queryId
          in: path
          required: true
          type: string
      tags:
        - Query
<<<<<<< HEAD
  /layer/bridge/get_data_before/{queryId}/{timestamp}:
    get:
      operationId: LayerBridgeGetDataBefore
      responses:
        '200':
          description: A successful response.
          schema:
            type: object
            properties:
              aggregate:
                type: object
                properties:
                  queryId:
                    type: string
                  aggregateValue:
                    type: string
                  aggregateReporter:
                    type: string
                  reporterPower:
                    type: string
                    format: int64
                  standardDeviation:
                    type: number
                    format: double
                  reporters:
                    type: array
                    items:
                      type: object
                      properties:
                        reporter:
                          type: string
                        power:
                          type: string
                          format: int64
                  flagged:
                    type: boolean
                  nonce:
                    type: string
                    format: int64
                  aggregateReportIndex:
                    type: string
                    format: int64
                  height:
                    type: string
                    format: int64
              timestamp:
                type: string
                format: uint64
        default:
          description: An unexpected error response.
          schema:
            type: object
            properties:
              code:
                type: integer
                format: int32
              message:
                type: string
              details:
                type: array
                items:
                  type: object
                  properties:
                    '@type':
                      type: string
                  additionalProperties: {}
      parameters:
        - name: queryId
          in: path
          required: true
          type: string
        - name: timestamp
          in: path
          required: true
          type: string
          format: int64
      tags:
        - Query
=======
>>>>>>> b0136e81
  /layer/bridge/get_evm_address_by_validator_address/{validatorAddress}:
    get:
      operationId: LayerBridgeGetEvmAddressByValidatorAddress
      responses:
        '200':
          description: A successful response.
          schema:
            type: object
            properties:
              evmAddress:
                type: string
        default:
          description: An unexpected error response.
          schema:
            type: object
            properties:
              code:
                type: integer
                format: int32
              message:
                type: string
              details:
                type: array
                items:
                  type: object
                  properties:
                    '@type':
                      type: string
                  additionalProperties: {}
      parameters:
        - name: validatorAddress
          in: path
          required: true
          type: string
      tags:
        - Query
  /layer/bridge/get_evm_validators:
    get:
      summary: Queries a list of GetEvmValidators items.
      operationId: LayerBridgeGetEvmValidators
      responses:
        '200':
          description: A successful response.
          schema:
            type: object
            properties:
              bridgeValidatorSet:
                type: array
                items:
                  type: object
                  properties:
                    ethereumAddress:
                      type: string
                    power:
                      type: string
                      format: uint64
        default:
          description: An unexpected error response.
          schema:
            type: object
            properties:
              code:
                type: integer
                format: int32
              message:
                type: string
              details:
                type: array
                items:
                  type: object
                  properties:
                    '@type':
                      type: string
                  additionalProperties: {}
      tags:
        - Query
  /layer/bridge/get_oracle_attestations/{queryId}/{timestamp}:
    get:
      operationId: LayerBridgeGetOracleAttestations
      responses:
        '200':
          description: A successful response.
          schema:
            type: object
            properties:
              attestations:
                type: array
                items:
                  type: string
        default:
          description: An unexpected error response.
          schema:
            type: object
            properties:
              code:
                type: integer
                format: int32
              message:
                type: string
              details:
                type: array
                items:
                  type: object
                  properties:
                    '@type':
                      type: string
                  additionalProperties: {}
      parameters:
        - name: queryId
          in: path
          required: true
          type: string
        - name: timestamp
          in: path
          required: true
          type: string
          format: int64
      tags:
        - Query
  /layer/bridge/get_validator_checkpoint:
    get:
      operationId: LayerBridgeGetValidatorCheckpoint
      responses:
        '200':
          description: A successful response.
          schema:
            type: object
            properties:
              validatorCheckpoint:
                type: string
        default:
          description: An unexpected error response.
          schema:
            type: object
            properties:
              code:
                type: integer
                format: int32
              message:
                type: string
              details:
                type: array
                items:
                  type: object
                  properties:
                    '@type':
                      type: string
                  additionalProperties: {}
      tags:
        - Query
  /layer/bridge/get_validator_checkpoint_params/{timestamp}:
    get:
      operationId: LayerBridgeGetValidatorCheckpointParams
      responses:
        '200':
          description: A successful response.
          schema:
            type: object
            properties:
              checkpoint:
                type: string
              valsetHash:
                type: string
              timestamp:
                type: string
                format: int64
              powerThreshold:
                type: string
                format: int64
        default:
          description: An unexpected error response.
          schema:
            type: object
            properties:
              code:
                type: integer
                format: int32
              message:
                type: string
              details:
                type: array
                items:
                  type: object
                  properties:
                    '@type':
                      type: string
                  additionalProperties: {}
      parameters:
        - name: timestamp
          in: path
          required: true
          type: string
          format: int64
      tags:
        - Query
  /layer/bridge/get_validator_timestamp_by_index/{index}:
    get:
      operationId: LayerBridgeGetValidatorTimestampByIndex
      responses:
        '200':
          description: A successful response.
          schema:
            type: object
            properties:
              timestamp:
                type: string
                format: int64
        default:
          description: An unexpected error response.
          schema:
            type: object
            properties:
              code:
                type: integer
                format: int32
              message:
                type: string
              details:
                type: array
                items:
                  type: object
                  properties:
                    '@type':
                      type: string
                  additionalProperties: {}
      parameters:
        - name: index
          in: path
          required: true
          type: string
          format: int64
      tags:
        - Query
  /layer/bridge/get_valset_by_timestamp/{timestamp}:
    get:
      operationId: LayerBridgeGetValsetByTimestamp
      responses:
        '200':
          description: A successful response.
          schema:
            type: object
            properties:
              bridgeValidatorSet:
                type: array
                items:
                  type: object
                  properties:
                    ethereumAddress:
                      type: string
                    power:
                      type: string
                      format: uint64
        default:
          description: An unexpected error response.
          schema:
            type: object
            properties:
              code:
                type: integer
                format: int32
              message:
                type: string
              details:
                type: array
                items:
                  type: object
                  properties:
                    '@type':
                      type: string
                  additionalProperties: {}
      parameters:
        - name: timestamp
          in: path
          required: true
          type: string
          format: int64
      tags:
        - Query
  /layer/bridge/get_valset_sigs/{timestamp}:
    get:
      operationId: LayerBridgeGetValsetSigs
      responses:
        '200':
          description: A successful response.
          schema:
            type: object
            properties:
              signatures:
                type: array
                items:
                  type: string
        default:
          description: An unexpected error response.
          schema:
            type: object
            properties:
              code:
                type: integer
                format: int32
              message:
                type: string
              details:
                type: array
                items:
                  type: object
                  properties:
                    '@type':
                      type: string
                  additionalProperties: {}
      parameters:
        - name: timestamp
          in: path
          required: true
          type: string
          format: int64
      tags:
        - Query
  /layer/bridge/params:
    get:
      summary: Parameters queries the parameters of the module.
      operationId: LayerBridgeParams
      responses:
        '200':
          description: A successful response.
          schema:
            type: object
            properties:
              params:
                description: params holds all the parameters of this module.
                type: object
            description: >-
              QueryParamsResponse is response type for the Query/Params RPC
              method.
        default:
          description: An unexpected error response.
          schema:
            type: object
            properties:
              code:
                type: integer
                format: int32
              message:
                type: string
              details:
                type: array
                items:
                  type: object
                  properties:
                    '@type':
                      type: string
                  additionalProperties: {}
      tags:
        - Query
  /layer/api/get_all_median_values:
    get:
      summary: GetAllMedianValues returns the median values for all markets
      operationId: LayerDaemonsGetAllMedianValues
      responses:
        '200':
          description: A successful response.
          schema:
            type: object
            properties:
              median_values:
                type: array
                items:
                  type: object
                  properties:
                    market_id:
                      type: integer
                      format: int64
                      title: marketId is the market id for a pair
                    price:
                      type: string
                      format: uint64
                    exponent:
                      type: integer
                      format: int32
                  title: MedianValues is the median value for a market
            title: >-
              GetAllMedianValuesResponse is the response for the
              GetAllMedianValues rpc
        default:
          description: An unexpected error response.
          schema:
            type: object
            properties:
              code:
                type: integer
                format: int32
              message:
                type: string
              details:
                type: array
                items:
                  type: object
                  properties:
                    '@type':
                      type: string
                  additionalProperties: {}
      tags:
        - MedianValuesService
  /layer/api/get_median_value/{query_data}:
    get:
      summary: >-
        GetMedianValue returns the median value for a market given a query data
        that a market is associated with
      operationId: LayerDaemonsGetMedianValue
      responses:
        '200':
          description: A successful response.
          schema:
            type: object
            properties:
              median_values:
                type: object
                properties:
                  market_id:
                    type: integer
                    format: int64
                    title: marketId is the market id for a pair
                  price:
                    type: string
                    format: uint64
                  exponent:
                    type: integer
                    format: int32
                title: MedianValues is the median value for a market
            title: GetMedianValueResponse is the response for the GetMedianValue rpc
        default:
          description: An unexpected error response.
          schema:
            type: object
            properties:
              code:
                type: integer
                format: int32
              message:
                type: string
              details:
                type: array
                items:
                  type: object
                  properties:
                    '@type':
                      type: string
                  additionalProperties: {}
      parameters:
        - name: query_data
          description: query data to fetch prices for
          in: path
          required: true
          type: string
      tags:
        - MedianValuesService
  /tellor-io/layer/dispute/params:
    get:
      summary: Parameters queries the parameters of the module.
      operationId: LayerDisputeParams
      responses:
        '200':
          description: A successful response.
          schema:
            type: object
            properties:
              params:
                description: params holds all the parameters of this module.
                type: object
            description: >-
              QueryParamsResponse is response type for the Query/Params RPC
              method.
        default:
          description: An unexpected error response.
          schema:
            type: object
            properties:
              code:
                type: integer
                format: int32
              message:
                type: string
              details:
                type: array
                items:
                  type: object
                  properties:
                    '@type':
                      type: string
                  additionalProperties: {}
      tags:
        - Query
  /layer/oracle/get_reportsby_qid/{queryId}:
    get:
      summary: Queries a list of GetReportsbyQid items.
      operationId: LayerOracleGetReportsbyQid
      responses:
        '200':
          description: A successful response.
          schema:
            type: object
            properties:
              reports:
                type: object
                properties:
                  microReports:
                    type: array
                    items:
                      type: object
                      properties:
                        reporter:
                          type: string
                        power:
                          type: string
                          format: int64
                        queryType:
                          type: string
                        queryId:
                          type: string
                        aggregateMethod:
                          type: string
                        value:
                          type: string
                        blockNumber:
                          type: string
                          format: int64
                        timestamp:
                          type: string
                          format: date-time
        default:
          description: An unexpected error response.
          schema:
            type: object
            properties:
              code:
                type: integer
                format: int32
              message:
                type: string
              details:
                type: array
                items:
                  type: object
                  properties:
                    '@type':
                      type: string
                  additionalProperties: {}
      parameters:
        - name: queryId
          in: path
          required: true
          type: string
      tags:
        - Query
  /layer/oracle/get_reportsby_reporter/{reporter}:
    get:
      operationId: LayerOracleGetReportsbyReporter
      responses:
        '200':
          description: A successful response.
          schema:
            type: object
            properties:
              microReports:
                type: array
                items:
                  type: object
                  properties:
                    reporter:
                      type: string
                    power:
                      type: string
                      format: int64
                    queryType:
                      type: string
                    queryId:
                      type: string
                    aggregateMethod:
                      type: string
                    value:
                      type: string
                    blockNumber:
                      type: string
                      format: int64
                    timestamp:
                      type: string
                      format: date-time
        default:
          description: An unexpected error response.
          schema:
            type: object
            properties:
              code:
                type: integer
                format: int32
              message:
                type: string
              details:
                type: array
                items:
                  type: object
                  properties:
                    '@type':
                      type: string
                  additionalProperties: {}
      parameters:
        - name: reporter
          in: path
          required: true
          type: string
      tags:
        - Query
  /layer/oracle/get_reportsby_reporter_qid/{reporter}/{queryId}:
    get:
      operationId: LayerOracleGetReportsbyReporterQid
      responses:
        '200':
          description: A successful response.
          schema:
            type: object
            properties:
              reports:
                type: object
                properties:
                  microReports:
                    type: array
                    items:
                      type: object
                      properties:
                        reporter:
                          type: string
                        power:
                          type: string
                          format: int64
                        queryType:
                          type: string
                        queryId:
                          type: string
                        aggregateMethod:
                          type: string
                        value:
                          type: string
                        blockNumber:
                          type: string
                          format: int64
                        timestamp:
                          type: string
                          format: date-time
        default:
          description: An unexpected error response.
          schema:
            type: object
            properties:
              code:
                type: integer
                format: int32
              message:
                type: string
              details:
                type: array
                items:
                  type: object
                  properties:
                    '@type':
                      type: string
                  additionalProperties: {}
      parameters:
        - name: reporter
          in: path
          required: true
          type: string
        - name: queryId
          in: path
          required: true
          type: string
      tags:
        - Query
  /layer/oracle/params:
    get:
      summary: Parameters queries the parameters of the module.
      operationId: LayerOracleParams
      responses:
        '200':
          description: A successful response.
          schema:
            type: object
            properties:
              params:
                description: params holds all the parameters of this module.
                type: object
                properties:
                  cycle_list:
                    type: array
                    items:
                      type: string
            description: >-
              QueryParamsResponse is response type for the Query/Params RPC
              method.
        default:
          description: An unexpected error response.
          schema:
            type: object
            properties:
              code:
                type: integer
                format: int32
              message:
                type: string
              details:
                type: array
                items:
                  type: object
                  properties:
                    '@type':
                      type: string
                  additionalProperties: {}
      tags:
        - Query
  /tellor-io/layer/oracle/GetDataBefore/{queryId}/{timestamp}:
    get:
      summary: Queries a list of GetAggregatedReport items.
      operationId: LayerOracleGetDataBefore
      responses:
        '200':
          description: A successful response.
          schema:
            type: object
            properties:
              report:
                type: object
                properties:
                  queryId:
                    type: string
                  aggregateValue:
                    type: string
                  aggregateReporter:
                    type: string
                  reporterPower:
                    type: string
                    format: int64
                  standardDeviation:
                    type: number
                    format: double
                  reporters:
                    type: array
                    items:
                      type: object
                      properties:
                        reporter:
                          type: string
                        power:
                          type: string
                          format: int64
                  flagged:
                    type: boolean
                  nonce:
                    type: string
                    format: int64
                  aggregateReportIndex:
                    type: string
                    format: int64
                  height:
                    type: string
                    format: int64
        default:
          description: An unexpected error response.
          schema:
            type: object
            properties:
              code:
                type: integer
                format: int32
              message:
                type: string
              details:
                type: array
                items:
                  type: object
                  properties:
                    '@type':
                      type: string
                  additionalProperties: {}
      parameters:
        - name: queryId
          in: path
          required: true
          type: string
        - name: timestamp
          in: path
          required: true
          type: string
          format: int64
      tags:
        - Query
  /tellor-io/layer/oracle/current_cyclelist_query:
    get:
      summary: Queries a list of CurrentCyclelistQuery items.
      operationId: LayerOracleCurrentCyclelistQuery
      responses:
        '200':
          description: A successful response.
          schema:
            type: object
            properties:
              querydata:
                type: string
        default:
          description: An unexpected error response.
          schema:
            type: object
            properties:
              code:
                type: integer
                format: int32
              message:
                type: string
              details:
                type: array
                items:
                  type: object
                  properties:
                    '@type':
                      type: string
                  additionalProperties: {}
      tags:
        - Query
  /tellor-io/layer/oracle/get_aggregated_report/{queryId}:
    get:
      summary: Queries a list of GetAggregatedReport items.
      operationId: LayerOracleGetAggregatedReport
      responses:
        '200':
          description: A successful response.
          schema:
            type: object
            properties:
              report:
                type: object
                properties:
                  queryId:
                    type: string
                  aggregateValue:
                    type: string
                  aggregateReporter:
                    type: string
                  reporterPower:
                    type: string
                    format: int64
                  standardDeviation:
                    type: number
                    format: double
                  reporters:
                    type: array
                    items:
                      type: object
                      properties:
                        reporter:
                          type: string
                        power:
                          type: string
                          format: int64
                  flagged:
                    type: boolean
                  nonce:
                    type: string
                    format: int64
                  aggregateReportIndex:
                    type: string
                    format: int64
                  height:
                    type: string
                    format: int64
        default:
          description: An unexpected error response.
          schema:
            type: object
            properties:
              code:
                type: integer
                format: int32
              message:
                type: string
              details:
                type: array
                items:
                  type: object
                  properties:
                    '@type':
                      type: string
                  additionalProperties: {}
      parameters:
        - name: queryId
          in: path
          required: true
          type: string
      tags:
        - Query
  /tellor-io/layer/oracle/get_current_tip/{queryData}:
    get:
      summary: Queries a list of GetCurrentTip items.
      operationId: LayerOracleGetCurrentTip
      responses:
        '200':
          description: A successful response.
          schema:
            type: object
            properties:
              tips:
                type: object
                properties:
                  query_data:
                    type: string
                    title: queryData is the query data that was tipped
                  amount:
                    title: amount is the amount that was tipped
                    type: object
                    properties:
                      denom:
                        type: string
                      amount:
                        type: string
                    description: >-
                      Coin defines a token with a denomination and an amount.


                      NOTE: The amount field is an Int which implements the
                      custom method

                      signatures required by gogoproto.
                  total_tips:
                    title: >-
                      totalTips is the total amount of tips for this query data
                      so far
                    type: object
                    properties:
                      denom:
                        type: string
                      amount:
                        type: string
                    description: >-
                      Coin defines a token with a denomination and an amount.


                      NOTE: The amount field is an Int which implements the
                      custom method

                      signatures required by gogoproto.
                title: >-
                  Tips is a struct that contains the query data and the amount
                  it was tipped
        default:
          description: An unexpected error response.
          schema:
            type: object
            properties:
              code:
                type: integer
                format: int32
              message:
                type: string
              details:
                type: array
                items:
                  type: object
                  properties:
                    '@type':
                      type: string
                  additionalProperties: {}
      parameters:
        - name: queryData
          in: path
          required: true
          type: string
      tags:
        - Query
  /tellor-io/layer/oracle/get_time_based_rewards:
    get:
      summary: Queries a list of GetTimeBasedRewards items.
      operationId: LayerOracleGetTimeBasedRewards
      responses:
        '200':
          description: A successful response.
          schema:
            type: object
            properties:
              reward:
                type: object
                properties:
                  denom:
                    type: string
                  amount:
                    type: string
                description: >-
                  Coin defines a token with a denomination and an amount.


                  NOTE: The amount field is an Int which implements the custom
                  method

                  signatures required by gogoproto.
        default:
          description: An unexpected error response.
          schema:
            type: object
            properties:
              code:
                type: integer
                format: int32
              message:
                type: string
              details:
                type: array
                items:
                  type: object
                  properties:
                    '@type':
                      type: string
                  additionalProperties: {}
      tags:
        - Query
  /tellor-io/layer/oracle/get_user_tip_total/{tipper}/{queryData}:
    get:
      summary: Queries a list of GetUserTipTotal items.
      operationId: LayerOracleGetUserTipTotal
      responses:
        '200':
          description: A successful response.
          schema:
            type: object
            properties:
              totalTips:
                type: object
                properties:
                  address:
                    type: string
                  total:
                    type: object
                    properties:
                      denom:
                        type: string
                      amount:
                        type: string
                    description: >-
                      Coin defines a token with a denomination and an amount.


                      NOTE: The amount field is an Int which implements the
                      custom method

                      signatures required by gogoproto.
        default:
          description: An unexpected error response.
          schema:
            type: object
            properties:
              code:
                type: integer
                format: int32
              message:
                type: string
              details:
                type: array
                items:
                  type: object
                  properties:
                    '@type':
                      type: string
                  additionalProperties: {}
      parameters:
        - name: tipper
          in: path
          required: true
          type: string
        - name: queryData
          in: path
          required: true
          type: string
      tags:
        - Query
  /layer/registry/decode_querydata/{querydata}:
    get:
      summary: Queries a list of DecodeQuerydata items.
      operationId: LayerRegistryDecodeQuerydata
      responses:
        '200':
          description: A successful response.
          schema:
            type: object
            properties:
              spec:
                type: string
                description: >-
                  spec is the decoded json represention of the query data hex
                  string.
            description: >-
              QueryDecodeQuerydataResponse is response type for the
              Query/DecodeQuerydata RPC method.
        default:
          description: An unexpected error response.
          schema:
            type: object
            properties:
              code:
                type: integer
                format: int32
              message:
                type: string
              details:
                type: array
                items:
                  type: object
                  properties:
                    '@type':
                      type: string
                  additionalProperties: {}
      parameters:
        - name: querydata
          description: querydata is the query data hex string to be decoded.
          in: path
          required: true
          type: string
      tags:
        - Query
  /layer/registry/decode_value/{queryType}/{value}:
    get:
      summary: Queries a list of DecodeValue items.
      operationId: LayerRegistryDecodeValue
      responses:
        '200':
          description: A successful response.
          schema:
            type: object
            properties:
              decodedValue:
                type: string
                description: decodedValue is the decoded value of the hex string.
            description: >-
              QueryDecodeValueResponse is response type for the
              Query/DecodeValue RPC method.
        default:
          description: An unexpected error response.
          schema:
            type: object
            properties:
              code:
                type: integer
                format: int32
              message:
                type: string
              details:
                type: array
                items:
                  type: object
                  properties:
                    '@type':
                      type: string
                  additionalProperties: {}
      parameters:
        - name: queryType
          description: queryType is the key to fetch a the corresponding data spec.
          in: path
          required: true
          type: string
        - name: value
          description: value is the value hex string to be decoded.
          in: path
          required: true
          type: string
      tags:
        - Query
  /layer/registry/generate_querydata/{querytype}/{parameters}:
    get:
      summary: Queries a list of GenerateQuerydata items.
      operationId: LayerRegistryGenerateQuerydata
      responses:
        '200':
          description: A successful response.
          schema:
            type: object
            properties:
              querydata:
                type: string
                description: querydata is the generated querydata hex string.
            description: >-
              QueryGenerateQuerydataResponse is response type for the
              Query/GenerateQuerydata RPC method.
        default:
          description: An unexpected error response.
          schema:
            type: object
            properties:
              code:
                type: integer
                format: int32
              message:
                type: string
              details:
                type: array
                items:
                  type: object
                  properties:
                    '@type':
                      type: string
                  additionalProperties: {}
      parameters:
        - name: querytype
          description: querytype for which querydata is to be generated.
          in: path
          required: true
          type: string
        - name: parameters
          description: parameters for which querydata is to be generated.
          in: path
          required: true
          type: string
      tags:
        - Query
  /layer/registry/get_data_spec/{query_type}:
    get:
      summary: Queries a list of GetDataSpec items.
      operationId: LayerRegistryGetDataSpec
      responses:
        '200':
          description: A successful response.
          schema:
            $ref: '#/definitions/layer.registry.QueryGetDataSpecResponse'
        default:
          description: An unexpected error response.
          schema:
            type: object
            properties:
              code:
                type: integer
                format: int32
              message:
                type: string
              details:
                type: array
                items:
                  type: object
                  properties:
                    '@type':
                      type: string
                  additionalProperties: {}
      parameters:
        - name: query_type
          description: queryType is the key to fetch a the corresponding data spec.
          in: path
          required: true
          type: string
      tags:
        - Query
  /layer/registry/params:
    get:
      summary: Parameters queries the parameters of the module.
      operationId: LayerRegistryParams
      responses:
        '200':
          description: A successful response.
          schema:
            type: object
            properties:
              params:
                description: params holds all the parameters of this module.
                type: object
            description: >-
              QueryParamsResponse is response type for the Query/Params RPC
              method.
        default:
          description: An unexpected error response.
          schema:
            type: object
            properties:
              code:
                type: integer
                format: int32
              message:
                type: string
              details:
                type: array
                items:
                  type: object
                  properties:
                    '@type':
                      type: string
                  additionalProperties: {}
      tags:
        - Query
  /tellor-io/layer/reporter/commission/{reporter_address}:
    get:
      summary: ReporterCommission queries accumulated commission for a reporter.
      operationId: LayerReporterReporterCommission
      responses:
        '200':
          description: A successful response.
          schema:
            type: object
            properties:
              commission:
                description: commission defines the commission the reporter received.
                type: object
                properties:
                  commission:
                    type: array
                    items:
                      type: object
                      properties:
                        denom:
                          type: string
                        amount:
                          type: string
                      description: >-
                        DecCoin defines a token with a denomination and a
                        decimal amount.


                        NOTE: The amount field is an Dec which implements the
                        custom method

                        signatures required by gogoproto.
                    title: commission is the accumulated commission for the reporter
                title: >-
                  ReporterAccumulatedCommission represents accumulated
                  commission for a reporter
            title: |-
              QueryReporterCommissionResponse is the response type for the
              Query/ReporterCommission RPC method
        default:
          description: An unexpected error response.
          schema:
            type: object
            properties:
              code:
                type: integer
                format: int32
              message:
                type: string
              details:
                type: array
                items:
                  type: object
                  properties:
                    '@type':
                      type: string
                      description: >-
                        A URL/resource name that uniquely identifies the type of
                        the serialized

                        protocol buffer message. This string must contain at
                        least

                        one "/" character. The last segment of the URL's path
                        must represent

                        the fully qualified name of the type (as in

                        `path/google.protobuf.Duration`). The name should be in
                        a canonical form

                        (e.g., leading "." is not accepted).


                        In practice, teams usually precompile into the binary
                        all types that they

                        expect it to use in the context of Any. However, for
                        URLs which use the

                        scheme `http`, `https`, or no scheme, one can optionally
                        set up a type

                        server that maps type URLs to message definitions as
                        follows:


                        * If no scheme is provided, `https` is assumed.

                        * An HTTP GET on the URL must yield a
                        [google.protobuf.Type][]
                          value in binary format, or produce an error.
                        * Applications are allowed to cache lookup results based
                        on the
                          URL, or have them precompiled into a binary to avoid any
                          lookup. Therefore, binary compatibility needs to be preserved
                          on changes to types. (Use versioned type names to manage
                          breaking changes.)

                        Note: this functionality is not currently available in
                        the official

                        protobuf release, and it is not used for type URLs
                        beginning with

                        type.googleapis.com. As of May 2023, there are no widely
                        used type server

                        implementations and no plans to implement one.


                        Schemes other than `http`, `https` (or the empty scheme)
                        might be

                        used with implementation specific semantics.
                  additionalProperties: {}
                  description: >-
                    `Any` contains an arbitrary serialized protocol buffer
                    message along with a

                    URL that describes the type of the serialized message.


                    Protobuf library provides support to pack/unpack Any values
                    in the form

                    of utility functions or additional generated methods of the
                    Any type.


                    Example 1: Pack and unpack a message in C++.

                        Foo foo = ...;
                        Any any;
                        any.PackFrom(foo);
                        ...
                        if (any.UnpackTo(&foo)) {
                          ...
                        }

                    Example 2: Pack and unpack a message in Java.

                        Foo foo = ...;
                        Any any = Any.pack(foo);
                        ...
                        if (any.is(Foo.class)) {
                          foo = any.unpack(Foo.class);
                        }
                        // or ...
                        if (any.isSameTypeAs(Foo.getDefaultInstance())) {
                          foo = any.unpack(Foo.getDefaultInstance());
                        }

                     Example 3: Pack and unpack a message in Python.

                        foo = Foo(...)
                        any = Any()
                        any.Pack(foo)
                        ...
                        if any.Is(Foo.DESCRIPTOR):
                          any.Unpack(foo)
                          ...

                     Example 4: Pack and unpack a message in Go

                         foo := &pb.Foo{...}
                         any, err := anypb.New(foo)
                         if err != nil {
                           ...
                         }
                         ...
                         foo := &pb.Foo{}
                         if err := any.UnmarshalTo(foo); err != nil {
                           ...
                         }

                    The pack methods provided by protobuf library will by
                    default use

                    'type.googleapis.com/full.type.name' as the type URL and the
                    unpack

                    methods only use the fully qualified type name after the
                    last '/'

                    in the type URL, for example "foo.bar.com/x/y.z" will yield
                    type

                    name "y.z".


                    JSON

                    ====

                    The JSON representation of an `Any` value uses the regular

                    representation of the deserialized, embedded message, with
                    an

                    additional field `@type` which contains the type URL.
                    Example:

                        package google.profile;
                        message Person {
                          string first_name = 1;
                          string last_name = 2;
                        }

                        {
                          "@type": "type.googleapis.com/google.profile.Person",
                          "firstName": <string>,
                          "lastName": <string>
                        }

                    If the embedded message type is well-known and has a custom
                    JSON

                    representation, that representation will be embedded adding
                    a field

                    `value` which holds the custom JSON in addition to the
                    `@type`

                    field. Example (for message [google.protobuf.Duration][]):

                        {
                          "@type": "type.googleapis.com/google.protobuf.Duration",
                          "value": "1.212s"
                        }
      parameters:
        - name: reporter_address
          description: reporter_address defines the reporter address to query for.
          in: path
          required: true
          type: string
      tags:
        - Query
  /tellor-io/layer/reporter/delegation-rewards/{delegator_address}/{reporter_address}:
    get:
      summary: DelegationRewards queries the total rewards accrued by a delegation.
      operationId: LayerReporterDelegationRewards
      responses:
        '200':
          description: A successful response.
          schema:
            type: object
            properties:
              rewards:
                type: array
                items:
                  type: object
                  properties:
                    denom:
                      type: string
                    amount:
                      type: string
                  description: >-
                    DecCoin defines a token with a denomination and a decimal
                    amount.


                    NOTE: The amount field is an Dec which implements the custom
                    method

                    signatures required by gogoproto.
                description: rewards defines the rewards accrued by a delegation.
            description: |-
              QueryDelegationRewardsResponse is the response type for the
              Query/DelegationRewards RPC method.
        default:
          description: An unexpected error response.
          schema:
            type: object
            properties:
              code:
                type: integer
                format: int32
              message:
                type: string
              details:
                type: array
                items:
                  type: object
                  properties:
                    '@type':
                      type: string
                      description: >-
                        A URL/resource name that uniquely identifies the type of
                        the serialized

                        protocol buffer message. This string must contain at
                        least

                        one "/" character. The last segment of the URL's path
                        must represent

                        the fully qualified name of the type (as in

                        `path/google.protobuf.Duration`). The name should be in
                        a canonical form

                        (e.g., leading "." is not accepted).


                        In practice, teams usually precompile into the binary
                        all types that they

                        expect it to use in the context of Any. However, for
                        URLs which use the

                        scheme `http`, `https`, or no scheme, one can optionally
                        set up a type

                        server that maps type URLs to message definitions as
                        follows:


                        * If no scheme is provided, `https` is assumed.

                        * An HTTP GET on the URL must yield a
                        [google.protobuf.Type][]
                          value in binary format, or produce an error.
                        * Applications are allowed to cache lookup results based
                        on the
                          URL, or have them precompiled into a binary to avoid any
                          lookup. Therefore, binary compatibility needs to be preserved
                          on changes to types. (Use versioned type names to manage
                          breaking changes.)

                        Note: this functionality is not currently available in
                        the official

                        protobuf release, and it is not used for type URLs
                        beginning with

                        type.googleapis.com. As of May 2023, there are no widely
                        used type server

                        implementations and no plans to implement one.


                        Schemes other than `http`, `https` (or the empty scheme)
                        might be

                        used with implementation specific semantics.
                  additionalProperties: {}
                  description: >-
                    `Any` contains an arbitrary serialized protocol buffer
                    message along with a

                    URL that describes the type of the serialized message.


                    Protobuf library provides support to pack/unpack Any values
                    in the form

                    of utility functions or additional generated methods of the
                    Any type.


                    Example 1: Pack and unpack a message in C++.

                        Foo foo = ...;
                        Any any;
                        any.PackFrom(foo);
                        ...
                        if (any.UnpackTo(&foo)) {
                          ...
                        }

                    Example 2: Pack and unpack a message in Java.

                        Foo foo = ...;
                        Any any = Any.pack(foo);
                        ...
                        if (any.is(Foo.class)) {
                          foo = any.unpack(Foo.class);
                        }
                        // or ...
                        if (any.isSameTypeAs(Foo.getDefaultInstance())) {
                          foo = any.unpack(Foo.getDefaultInstance());
                        }

                     Example 3: Pack and unpack a message in Python.

                        foo = Foo(...)
                        any = Any()
                        any.Pack(foo)
                        ...
                        if any.Is(Foo.DESCRIPTOR):
                          any.Unpack(foo)
                          ...

                     Example 4: Pack and unpack a message in Go

                         foo := &pb.Foo{...}
                         any, err := anypb.New(foo)
                         if err != nil {
                           ...
                         }
                         ...
                         foo := &pb.Foo{}
                         if err := any.UnmarshalTo(foo); err != nil {
                           ...
                         }

                    The pack methods provided by protobuf library will by
                    default use

                    'type.googleapis.com/full.type.name' as the type URL and the
                    unpack

                    methods only use the fully qualified type name after the
                    last '/'

                    in the type URL, for example "foo.bar.com/x/y.z" will yield
                    type

                    name "y.z".


                    JSON

                    ====

                    The JSON representation of an `Any` value uses the regular

                    representation of the deserialized, embedded message, with
                    an

                    additional field `@type` which contains the type URL.
                    Example:

                        package google.profile;
                        message Person {
                          string first_name = 1;
                          string last_name = 2;
                        }

                        {
                          "@type": "type.googleapis.com/google.profile.Person",
                          "firstName": <string>,
                          "lastName": <string>
                        }

                    If the embedded message type is well-known and has a custom
                    JSON

                    representation, that representation will be embedded adding
                    a field

                    `value` which holds the custom JSON in addition to the
                    `@type`

                    field. Example (for message [google.protobuf.Duration][]):

                        {
                          "@type": "type.googleapis.com/google.protobuf.Duration",
                          "value": "1.212s"
                        }
      parameters:
        - name: delegator_address
          description: delegator_address defines the delegator address to query for.
          in: path
          required: true
          type: string
        - name: reporter_address
          description: reporter_address defines the reporter address to query for.
          in: path
          required: true
          type: string
      tags:
        - Query
  /tellor-io/layer/reporter/delegator-reporter/{delegator_address}:
    get:
      summary: DelegatorReporter queries the reporter of a delegator.
      operationId: LayerReporterDelegatorReporter
      responses:
        '200':
          description: A successful response.
          schema:
            type: object
            properties:
              reporter:
                type: string
                description: reporter defines the reporter of a delegator.
            description: |-
              QueryDelegatorReporterResponse is the response type for the
              Query/DelegatorReporter RPC method.
        default:
          description: An unexpected error response.
          schema:
            type: object
            properties:
              code:
                type: integer
                format: int32
              message:
                type: string
              details:
                type: array
                items:
                  type: object
                  properties:
                    '@type':
                      type: string
                      description: >-
                        A URL/resource name that uniquely identifies the type of
                        the serialized

                        protocol buffer message. This string must contain at
                        least

                        one "/" character. The last segment of the URL's path
                        must represent

                        the fully qualified name of the type (as in

                        `path/google.protobuf.Duration`). The name should be in
                        a canonical form

                        (e.g., leading "." is not accepted).


                        In practice, teams usually precompile into the binary
                        all types that they

                        expect it to use in the context of Any. However, for
                        URLs which use the

                        scheme `http`, `https`, or no scheme, one can optionally
                        set up a type

                        server that maps type URLs to message definitions as
                        follows:


                        * If no scheme is provided, `https` is assumed.

                        * An HTTP GET on the URL must yield a
                        [google.protobuf.Type][]
                          value in binary format, or produce an error.
                        * Applications are allowed to cache lookup results based
                        on the
                          URL, or have them precompiled into a binary to avoid any
                          lookup. Therefore, binary compatibility needs to be preserved
                          on changes to types. (Use versioned type names to manage
                          breaking changes.)

                        Note: this functionality is not currently available in
                        the official

                        protobuf release, and it is not used for type URLs
                        beginning with

                        type.googleapis.com. As of May 2023, there are no widely
                        used type server

                        implementations and no plans to implement one.


                        Schemes other than `http`, `https` (or the empty scheme)
                        might be

                        used with implementation specific semantics.
                  additionalProperties: {}
                  description: >-
                    `Any` contains an arbitrary serialized protocol buffer
                    message along with a

                    URL that describes the type of the serialized message.


                    Protobuf library provides support to pack/unpack Any values
                    in the form

                    of utility functions or additional generated methods of the
                    Any type.


                    Example 1: Pack and unpack a message in C++.

                        Foo foo = ...;
                        Any any;
                        any.PackFrom(foo);
                        ...
                        if (any.UnpackTo(&foo)) {
                          ...
                        }

                    Example 2: Pack and unpack a message in Java.

                        Foo foo = ...;
                        Any any = Any.pack(foo);
                        ...
                        if (any.is(Foo.class)) {
                          foo = any.unpack(Foo.class);
                        }
                        // or ...
                        if (any.isSameTypeAs(Foo.getDefaultInstance())) {
                          foo = any.unpack(Foo.getDefaultInstance());
                        }

                     Example 3: Pack and unpack a message in Python.

                        foo = Foo(...)
                        any = Any()
                        any.Pack(foo)
                        ...
                        if any.Is(Foo.DESCRIPTOR):
                          any.Unpack(foo)
                          ...

                     Example 4: Pack and unpack a message in Go

                         foo := &pb.Foo{...}
                         any, err := anypb.New(foo)
                         if err != nil {
                           ...
                         }
                         ...
                         foo := &pb.Foo{}
                         if err := any.UnmarshalTo(foo); err != nil {
                           ...
                         }

                    The pack methods provided by protobuf library will by
                    default use

                    'type.googleapis.com/full.type.name' as the type URL and the
                    unpack

                    methods only use the fully qualified type name after the
                    last '/'

                    in the type URL, for example "foo.bar.com/x/y.z" will yield
                    type

                    name "y.z".


                    JSON

                    ====

                    The JSON representation of an `Any` value uses the regular

                    representation of the deserialized, embedded message, with
                    an

                    additional field `@type` which contains the type URL.
                    Example:

                        package google.profile;
                        message Person {
                          string first_name = 1;
                          string last_name = 2;
                        }

                        {
                          "@type": "type.googleapis.com/google.profile.Person",
                          "firstName": <string>,
                          "lastName": <string>
                        }

                    If the embedded message type is well-known and has a custom
                    JSON

                    representation, that representation will be embedded adding
                    a field

                    `value` which holds the custom JSON in addition to the
                    `@type`

                    field. Example (for message [google.protobuf.Duration][]):

                        {
                          "@type": "type.googleapis.com/google.protobuf.Duration",
                          "value": "1.212s"
                        }
      parameters:
        - name: delegator_address
          description: delegator_address defines the delegator address to query for.
          in: path
          required: true
          type: string
      tags:
        - Query
  /tellor-io/layer/reporter/outstanding-rewards/{reporter_address}:
    get:
      summary: ReporterOutstandingRewards queries rewards of a reporter address.
      operationId: LayerReporterReporterOutstandingRewards
      responses:
        '200':
          description: A successful response.
          schema:
            type: object
            properties:
              rewards:
                type: object
                properties:
                  rewards:
                    type: array
                    items:
                      type: object
                      properties:
                        denom:
                          type: string
                        amount:
                          type: string
                      description: >-
                        DecCoin defines a token with a denomination and a
                        decimal amount.


                        NOTE: The amount field is an Dec which implements the
                        custom method

                        signatures required by gogoproto.
                    title: rewards is the outstanding rewards for the reporter
                description: >-
                  ReporterOutstandingRewards represents outstanding
                  (un-withdrawn) rewards

                  for a reporter inexpensive to track, allows simple sanity
                  checks.
            description: >-
              QueryReporterOutstandingRewardsResponse is the response type for
              the

              Query/ReporterOutstandingRewards RPC method.
        default:
          description: An unexpected error response.
          schema:
            type: object
            properties:
              code:
                type: integer
                format: int32
              message:
                type: string
              details:
                type: array
                items:
                  type: object
                  properties:
                    '@type':
                      type: string
                      description: >-
                        A URL/resource name that uniquely identifies the type of
                        the serialized

                        protocol buffer message. This string must contain at
                        least

                        one "/" character. The last segment of the URL's path
                        must represent

                        the fully qualified name of the type (as in

                        `path/google.protobuf.Duration`). The name should be in
                        a canonical form

                        (e.g., leading "." is not accepted).


                        In practice, teams usually precompile into the binary
                        all types that they

                        expect it to use in the context of Any. However, for
                        URLs which use the

                        scheme `http`, `https`, or no scheme, one can optionally
                        set up a type

                        server that maps type URLs to message definitions as
                        follows:


                        * If no scheme is provided, `https` is assumed.

                        * An HTTP GET on the URL must yield a
                        [google.protobuf.Type][]
                          value in binary format, or produce an error.
                        * Applications are allowed to cache lookup results based
                        on the
                          URL, or have them precompiled into a binary to avoid any
                          lookup. Therefore, binary compatibility needs to be preserved
                          on changes to types. (Use versioned type names to manage
                          breaking changes.)

                        Note: this functionality is not currently available in
                        the official

                        protobuf release, and it is not used for type URLs
                        beginning with

                        type.googleapis.com. As of May 2023, there are no widely
                        used type server

                        implementations and no plans to implement one.


                        Schemes other than `http`, `https` (or the empty scheme)
                        might be

                        used with implementation specific semantics.
                  additionalProperties: {}
                  description: >-
                    `Any` contains an arbitrary serialized protocol buffer
                    message along with a

                    URL that describes the type of the serialized message.


                    Protobuf library provides support to pack/unpack Any values
                    in the form

                    of utility functions or additional generated methods of the
                    Any type.


                    Example 1: Pack and unpack a message in C++.

                        Foo foo = ...;
                        Any any;
                        any.PackFrom(foo);
                        ...
                        if (any.UnpackTo(&foo)) {
                          ...
                        }

                    Example 2: Pack and unpack a message in Java.

                        Foo foo = ...;
                        Any any = Any.pack(foo);
                        ...
                        if (any.is(Foo.class)) {
                          foo = any.unpack(Foo.class);
                        }
                        // or ...
                        if (any.isSameTypeAs(Foo.getDefaultInstance())) {
                          foo = any.unpack(Foo.getDefaultInstance());
                        }

                     Example 3: Pack and unpack a message in Python.

                        foo = Foo(...)
                        any = Any()
                        any.Pack(foo)
                        ...
                        if any.Is(Foo.DESCRIPTOR):
                          any.Unpack(foo)
                          ...

                     Example 4: Pack and unpack a message in Go

                         foo := &pb.Foo{...}
                         any, err := anypb.New(foo)
                         if err != nil {
                           ...
                         }
                         ...
                         foo := &pb.Foo{}
                         if err := any.UnmarshalTo(foo); err != nil {
                           ...
                         }

                    The pack methods provided by protobuf library will by
                    default use

                    'type.googleapis.com/full.type.name' as the type URL and the
                    unpack

                    methods only use the fully qualified type name after the
                    last '/'

                    in the type URL, for example "foo.bar.com/x/y.z" will yield
                    type

                    name "y.z".


                    JSON

                    ====

                    The JSON representation of an `Any` value uses the regular

                    representation of the deserialized, embedded message, with
                    an

                    additional field `@type` which contains the type URL.
                    Example:

                        package google.profile;
                        message Person {
                          string first_name = 1;
                          string last_name = 2;
                        }

                        {
                          "@type": "type.googleapis.com/google.profile.Person",
                          "firstName": <string>,
                          "lastName": <string>
                        }

                    If the embedded message type is well-known and has a custom
                    JSON

                    representation, that representation will be embedded adding
                    a field

                    `value` which holds the custom JSON in addition to the
                    `@type`

                    field. Example (for message [google.protobuf.Duration][]):

                        {
                          "@type": "type.googleapis.com/google.protobuf.Duration",
                          "value": "1.212s"
                        }
      parameters:
        - name: reporter_address
          description: reporter_address defines the reporter address to query for.
          in: path
          required: true
          type: string
      tags:
        - Query
  /tellor-io/layer/reporter/params:
    get:
      summary: Parameters queries the parameters of the module.
      operationId: LayerReporterParams
      responses:
        '200':
          description: A successful response.
          schema:
            type: object
            properties:
              params:
                description: params holds all the parameters of this module.
                type: object
                properties:
                  min_commission_rate:
                    type: string
                    title: >-
                      min_commission_rate, adopted from staking module, is the
                      minimum commission rate a reporter can their delegators
            description: >-
              QueryParamsResponse is response type for the Query/Params RPC
              method.
        default:
          description: An unexpected error response.
          schema:
            type: object
            properties:
              code:
                type: integer
                format: int32
              message:
                type: string
              details:
                type: array
                items:
                  type: object
                  properties:
                    '@type':
                      type: string
                      description: >-
                        A URL/resource name that uniquely identifies the type of
                        the serialized

                        protocol buffer message. This string must contain at
                        least

                        one "/" character. The last segment of the URL's path
                        must represent

                        the fully qualified name of the type (as in

                        `path/google.protobuf.Duration`). The name should be in
                        a canonical form

                        (e.g., leading "." is not accepted).


                        In practice, teams usually precompile into the binary
                        all types that they

                        expect it to use in the context of Any. However, for
                        URLs which use the

                        scheme `http`, `https`, or no scheme, one can optionally
                        set up a type

                        server that maps type URLs to message definitions as
                        follows:


                        * If no scheme is provided, `https` is assumed.

                        * An HTTP GET on the URL must yield a
                        [google.protobuf.Type][]
                          value in binary format, or produce an error.
                        * Applications are allowed to cache lookup results based
                        on the
                          URL, or have them precompiled into a binary to avoid any
                          lookup. Therefore, binary compatibility needs to be preserved
                          on changes to types. (Use versioned type names to manage
                          breaking changes.)

                        Note: this functionality is not currently available in
                        the official

                        protobuf release, and it is not used for type URLs
                        beginning with

                        type.googleapis.com. As of May 2023, there are no widely
                        used type server

                        implementations and no plans to implement one.


                        Schemes other than `http`, `https` (or the empty scheme)
                        might be

                        used with implementation specific semantics.
                  additionalProperties: {}
                  description: >-
                    `Any` contains an arbitrary serialized protocol buffer
                    message along with a

                    URL that describes the type of the serialized message.


                    Protobuf library provides support to pack/unpack Any values
                    in the form

                    of utility functions or additional generated methods of the
                    Any type.


                    Example 1: Pack and unpack a message in C++.

                        Foo foo = ...;
                        Any any;
                        any.PackFrom(foo);
                        ...
                        if (any.UnpackTo(&foo)) {
                          ...
                        }

                    Example 2: Pack and unpack a message in Java.

                        Foo foo = ...;
                        Any any = Any.pack(foo);
                        ...
                        if (any.is(Foo.class)) {
                          foo = any.unpack(Foo.class);
                        }
                        // or ...
                        if (any.isSameTypeAs(Foo.getDefaultInstance())) {
                          foo = any.unpack(Foo.getDefaultInstance());
                        }

                     Example 3: Pack and unpack a message in Python.

                        foo = Foo(...)
                        any = Any()
                        any.Pack(foo)
                        ...
                        if any.Is(Foo.DESCRIPTOR):
                          any.Unpack(foo)
                          ...

                     Example 4: Pack and unpack a message in Go

                         foo := &pb.Foo{...}
                         any, err := anypb.New(foo)
                         if err != nil {
                           ...
                         }
                         ...
                         foo := &pb.Foo{}
                         if err := any.UnmarshalTo(foo); err != nil {
                           ...
                         }

                    The pack methods provided by protobuf library will by
                    default use

                    'type.googleapis.com/full.type.name' as the type URL and the
                    unpack

                    methods only use the fully qualified type name after the
                    last '/'

                    in the type URL, for example "foo.bar.com/x/y.z" will yield
                    type

                    name "y.z".


                    JSON

                    ====

                    The JSON representation of an `Any` value uses the regular

                    representation of the deserialized, embedded message, with
                    an

                    additional field `@type` which contains the type URL.
                    Example:

                        package google.profile;
                        message Person {
                          string first_name = 1;
                          string last_name = 2;
                        }

                        {
                          "@type": "type.googleapis.com/google.profile.Person",
                          "firstName": <string>,
                          "lastName": <string>
                        }

                    If the embedded message type is well-known and has a custom
                    JSON

                    representation, that representation will be embedded adding
                    a field

                    `value` which holds the custom JSON in addition to the
                    `@type`

                    field. Example (for message [google.protobuf.Duration][]):

                        {
                          "@type": "type.googleapis.com/google.protobuf.Duration",
                          "value": "1.212s"
                        }
      tags:
        - Query
  /tellor-io/layer/reporter/reporter-stake/{reporter_address}:
    get:
      summary: ReporterStake queries the total tokens of a reporter.
      operationId: LayerReporterReporterStake
      responses:
        '200':
          description: A successful response.
          schema:
            type: object
            properties:
              stake:
                type: string
                description: stake defines the total tokens of a reporter.
            description: |-
              QueryReporterStakeResponse is the response type for the
              Query/ReporterStake RPC method.
        default:
          description: An unexpected error response.
          schema:
            type: object
            properties:
              code:
                type: integer
                format: int32
              message:
                type: string
              details:
                type: array
                items:
                  type: object
                  properties:
                    '@type':
                      type: string
                      description: >-
                        A URL/resource name that uniquely identifies the type of
                        the serialized

                        protocol buffer message. This string must contain at
                        least

                        one "/" character. The last segment of the URL's path
                        must represent

                        the fully qualified name of the type (as in

                        `path/google.protobuf.Duration`). The name should be in
                        a canonical form

                        (e.g., leading "." is not accepted).


                        In practice, teams usually precompile into the binary
                        all types that they

                        expect it to use in the context of Any. However, for
                        URLs which use the

                        scheme `http`, `https`, or no scheme, one can optionally
                        set up a type

                        server that maps type URLs to message definitions as
                        follows:


                        * If no scheme is provided, `https` is assumed.

                        * An HTTP GET on the URL must yield a
                        [google.protobuf.Type][]
                          value in binary format, or produce an error.
                        * Applications are allowed to cache lookup results based
                        on the
                          URL, or have them precompiled into a binary to avoid any
                          lookup. Therefore, binary compatibility needs to be preserved
                          on changes to types. (Use versioned type names to manage
                          breaking changes.)

                        Note: this functionality is not currently available in
                        the official

                        protobuf release, and it is not used for type URLs
                        beginning with

                        type.googleapis.com. As of May 2023, there are no widely
                        used type server

                        implementations and no plans to implement one.


                        Schemes other than `http`, `https` (or the empty scheme)
                        might be

                        used with implementation specific semantics.
                  additionalProperties: {}
                  description: >-
                    `Any` contains an arbitrary serialized protocol buffer
                    message along with a

                    URL that describes the type of the serialized message.


                    Protobuf library provides support to pack/unpack Any values
                    in the form

                    of utility functions or additional generated methods of the
                    Any type.


                    Example 1: Pack and unpack a message in C++.

                        Foo foo = ...;
                        Any any;
                        any.PackFrom(foo);
                        ...
                        if (any.UnpackTo(&foo)) {
                          ...
                        }

                    Example 2: Pack and unpack a message in Java.

                        Foo foo = ...;
                        Any any = Any.pack(foo);
                        ...
                        if (any.is(Foo.class)) {
                          foo = any.unpack(Foo.class);
                        }
                        // or ...
                        if (any.isSameTypeAs(Foo.getDefaultInstance())) {
                          foo = any.unpack(Foo.getDefaultInstance());
                        }

                     Example 3: Pack and unpack a message in Python.

                        foo = Foo(...)
                        any = Any()
                        any.Pack(foo)
                        ...
                        if any.Is(Foo.DESCRIPTOR):
                          any.Unpack(foo)
                          ...

                     Example 4: Pack and unpack a message in Go

                         foo := &pb.Foo{...}
                         any, err := anypb.New(foo)
                         if err != nil {
                           ...
                         }
                         ...
                         foo := &pb.Foo{}
                         if err := any.UnmarshalTo(foo); err != nil {
                           ...
                         }

                    The pack methods provided by protobuf library will by
                    default use

                    'type.googleapis.com/full.type.name' as the type URL and the
                    unpack

                    methods only use the fully qualified type name after the
                    last '/'

                    in the type URL, for example "foo.bar.com/x/y.z" will yield
                    type

                    name "y.z".


                    JSON

                    ====

                    The JSON representation of an `Any` value uses the regular

                    representation of the deserialized, embedded message, with
                    an

                    additional field `@type` which contains the type URL.
                    Example:

                        package google.profile;
                        message Person {
                          string first_name = 1;
                          string last_name = 2;
                        }

                        {
                          "@type": "type.googleapis.com/google.profile.Person",
                          "firstName": <string>,
                          "lastName": <string>
                        }

                    If the embedded message type is well-known and has a custom
                    JSON

                    representation, that representation will be embedded adding
                    a field

                    `value` which holds the custom JSON in addition to the
                    `@type`

                    field. Example (for message [google.protobuf.Duration][]):

                        {
                          "@type": "type.googleapis.com/google.protobuf.Duration",
                          "value": "1.212s"
                        }
      parameters:
        - name: reporter_address
          description: reporter_address defines the reporter address to query for.
          in: path
          required: true
          type: string
      tags:
        - Query
  /tellor-io/layer/reporter/reporters:
    get:
      summary: Reporters queries all the staked reporters.
      operationId: LayerReporterReporters
      responses:
        '200':
          description: A successful response.
          schema:
            type: object
            properties:
              reporters:
                type: array
                items:
                  type: object
                  properties:
                    reporter:
                      type: string
                      title: reporter is the address of the reporter
                    total_tokens:
                      type: string
                      title: tokens is the amount of tokens the reporter has
                    commission:
                      title: commission for the reporter
                      type: object
                      properties:
                        commission_rates:
                          description: >-
                            commission_rates defines the initial commission
                            rates to be used for creating a validator.
                          type: object
                          properties:
                            rate:
                              type: string
                              description: >-
                                rate is the commission rate charged to
                                delegators, as a fraction.
                            max_rate:
                              type: string
                              description: >-
                                max_rate defines the maximum commission rate
                                which validator can ever charge, as a fraction.
                            max_change_rate:
                              type: string
                              description: >-
                                max_change_rate defines the maximum daily
                                increase of the validator commission, as a
                                fraction.
                        update_time:
                          type: string
                          format: date-time
                          description: >-
                            update_time is the last time the commission rate was
                            changed.
                      description: >-
                        Commission defines commission parameters for a given
                        validator.
                    jailed:
                      type: boolean
                      title: jailed is a bool whether the reporter is jailed or not
                    jailed_until:
                      type: string
                      format: date-time
                      title: jailed_until is the time the reporter is jailed until
                  title: >-
                    OracleReporter is the struct that holds the data for a
                    reporter
                description: all the reporters.
            description: >-
              QueryReportersResponse is the response type for the
              Query/Reporters RPC method.
        default:
          description: An unexpected error response.
          schema:
            type: object
            properties:
              code:
                type: integer
                format: int32
              message:
                type: string
              details:
                type: array
                items:
                  type: object
                  properties:
                    '@type':
                      type: string
                      description: >-
                        A URL/resource name that uniquely identifies the type of
                        the serialized

                        protocol buffer message. This string must contain at
                        least

                        one "/" character. The last segment of the URL's path
                        must represent

                        the fully qualified name of the type (as in

                        `path/google.protobuf.Duration`). The name should be in
                        a canonical form

                        (e.g., leading "." is not accepted).


                        In practice, teams usually precompile into the binary
                        all types that they

                        expect it to use in the context of Any. However, for
                        URLs which use the

                        scheme `http`, `https`, or no scheme, one can optionally
                        set up a type

                        server that maps type URLs to message definitions as
                        follows:


                        * If no scheme is provided, `https` is assumed.

                        * An HTTP GET on the URL must yield a
                        [google.protobuf.Type][]
                          value in binary format, or produce an error.
                        * Applications are allowed to cache lookup results based
                        on the
                          URL, or have them precompiled into a binary to avoid any
                          lookup. Therefore, binary compatibility needs to be preserved
                          on changes to types. (Use versioned type names to manage
                          breaking changes.)

                        Note: this functionality is not currently available in
                        the official

                        protobuf release, and it is not used for type URLs
                        beginning with

                        type.googleapis.com. As of May 2023, there are no widely
                        used type server

                        implementations and no plans to implement one.


                        Schemes other than `http`, `https` (or the empty scheme)
                        might be

                        used with implementation specific semantics.
                  additionalProperties: {}
                  description: >-
                    `Any` contains an arbitrary serialized protocol buffer
                    message along with a

                    URL that describes the type of the serialized message.


                    Protobuf library provides support to pack/unpack Any values
                    in the form

                    of utility functions or additional generated methods of the
                    Any type.


                    Example 1: Pack and unpack a message in C++.

                        Foo foo = ...;
                        Any any;
                        any.PackFrom(foo);
                        ...
                        if (any.UnpackTo(&foo)) {
                          ...
                        }

                    Example 2: Pack and unpack a message in Java.

                        Foo foo = ...;
                        Any any = Any.pack(foo);
                        ...
                        if (any.is(Foo.class)) {
                          foo = any.unpack(Foo.class);
                        }
                        // or ...
                        if (any.isSameTypeAs(Foo.getDefaultInstance())) {
                          foo = any.unpack(Foo.getDefaultInstance());
                        }

                     Example 3: Pack and unpack a message in Python.

                        foo = Foo(...)
                        any = Any()
                        any.Pack(foo)
                        ...
                        if any.Is(Foo.DESCRIPTOR):
                          any.Unpack(foo)
                          ...

                     Example 4: Pack and unpack a message in Go

                         foo := &pb.Foo{...}
                         any, err := anypb.New(foo)
                         if err != nil {
                           ...
                         }
                         ...
                         foo := &pb.Foo{}
                         if err := any.UnmarshalTo(foo); err != nil {
                           ...
                         }

                    The pack methods provided by protobuf library will by
                    default use

                    'type.googleapis.com/full.type.name' as the type URL and the
                    unpack

                    methods only use the fully qualified type name after the
                    last '/'

                    in the type URL, for example "foo.bar.com/x/y.z" will yield
                    type

                    name "y.z".


                    JSON

                    ====

                    The JSON representation of an `Any` value uses the regular

                    representation of the deserialized, embedded message, with
                    an

                    additional field `@type` which contains the type URL.
                    Example:

                        package google.profile;
                        message Person {
                          string first_name = 1;
                          string last_name = 2;
                        }

                        {
                          "@type": "type.googleapis.com/google.profile.Person",
                          "firstName": <string>,
                          "lastName": <string>
                        }

                    If the embedded message type is well-known and has a custom
                    JSON

                    representation, that representation will be embedded adding
                    a field

                    `value` which holds the custom JSON in addition to the
                    `@type`

                    field. Example (for message [google.protobuf.Duration][]):

                        {
                          "@type": "type.googleapis.com/google.protobuf.Duration",
                          "value": "1.212s"
                        }
      tags:
        - Query
  /tellor-io/layer/reporter/{reporter_address}:
    get:
      summary: Reporter queries the reporter of a reporter address.
      operationId: LayerReporterReporter
      responses:
        '200':
          description: A successful response.
          schema:
            type: object
            properties:
              reporter:
                type: object
                properties:
                  reporter:
                    type: string
                    title: reporter is the address of the reporter
                  total_tokens:
                    type: string
                    title: tokens is the amount of tokens the reporter has
                  commission:
                    title: commission for the reporter
                    type: object
                    properties:
                      commission_rates:
                        description: >-
                          commission_rates defines the initial commission rates
                          to be used for creating a validator.
                        type: object
                        properties:
                          rate:
                            type: string
                            description: >-
                              rate is the commission rate charged to delegators,
                              as a fraction.
                          max_rate:
                            type: string
                            description: >-
                              max_rate defines the maximum commission rate which
                              validator can ever charge, as a fraction.
                          max_change_rate:
                            type: string
                            description: >-
                              max_change_rate defines the maximum daily increase
                              of the validator commission, as a fraction.
                      update_time:
                        type: string
                        format: date-time
                        description: >-
                          update_time is the last time the commission rate was
                          changed.
                    description: >-
                      Commission defines commission parameters for a given
                      validator.
                  jailed:
                    type: boolean
                    title: jailed is a bool whether the reporter is jailed or not
                  jailed_until:
                    type: string
                    format: date-time
                    title: jailed_until is the time the reporter is jailed until
                title: >-
                  OracleReporter is the struct that holds the data for a
                  reporter
            description: >-
              QueryReporterResponse is the response type for the Query/Reporter
              RPC method.
        default:
          description: An unexpected error response.
          schema:
            type: object
            properties:
              code:
                type: integer
                format: int32
              message:
                type: string
              details:
                type: array
                items:
                  type: object
                  properties:
                    '@type':
                      type: string
                      description: >-
                        A URL/resource name that uniquely identifies the type of
                        the serialized

                        protocol buffer message. This string must contain at
                        least

                        one "/" character. The last segment of the URL's path
                        must represent

                        the fully qualified name of the type (as in

                        `path/google.protobuf.Duration`). The name should be in
                        a canonical form

                        (e.g., leading "." is not accepted).


                        In practice, teams usually precompile into the binary
                        all types that they

                        expect it to use in the context of Any. However, for
                        URLs which use the

                        scheme `http`, `https`, or no scheme, one can optionally
                        set up a type

                        server that maps type URLs to message definitions as
                        follows:


                        * If no scheme is provided, `https` is assumed.

                        * An HTTP GET on the URL must yield a
                        [google.protobuf.Type][]
                          value in binary format, or produce an error.
                        * Applications are allowed to cache lookup results based
                        on the
                          URL, or have them precompiled into a binary to avoid any
                          lookup. Therefore, binary compatibility needs to be preserved
                          on changes to types. (Use versioned type names to manage
                          breaking changes.)

                        Note: this functionality is not currently available in
                        the official

                        protobuf release, and it is not used for type URLs
                        beginning with

                        type.googleapis.com. As of May 2023, there are no widely
                        used type server

                        implementations and no plans to implement one.


                        Schemes other than `http`, `https` (or the empty scheme)
                        might be

                        used with implementation specific semantics.
                  additionalProperties: {}
                  description: >-
                    `Any` contains an arbitrary serialized protocol buffer
                    message along with a

                    URL that describes the type of the serialized message.


                    Protobuf library provides support to pack/unpack Any values
                    in the form

                    of utility functions or additional generated methods of the
                    Any type.


                    Example 1: Pack and unpack a message in C++.

                        Foo foo = ...;
                        Any any;
                        any.PackFrom(foo);
                        ...
                        if (any.UnpackTo(&foo)) {
                          ...
                        }

                    Example 2: Pack and unpack a message in Java.

                        Foo foo = ...;
                        Any any = Any.pack(foo);
                        ...
                        if (any.is(Foo.class)) {
                          foo = any.unpack(Foo.class);
                        }
                        // or ...
                        if (any.isSameTypeAs(Foo.getDefaultInstance())) {
                          foo = any.unpack(Foo.getDefaultInstance());
                        }

                     Example 3: Pack and unpack a message in Python.

                        foo = Foo(...)
                        any = Any()
                        any.Pack(foo)
                        ...
                        if any.Is(Foo.DESCRIPTOR):
                          any.Unpack(foo)
                          ...

                     Example 4: Pack and unpack a message in Go

                         foo := &pb.Foo{...}
                         any, err := anypb.New(foo)
                         if err != nil {
                           ...
                         }
                         ...
                         foo := &pb.Foo{}
                         if err := any.UnmarshalTo(foo); err != nil {
                           ...
                         }

                    The pack methods provided by protobuf library will by
                    default use

                    'type.googleapis.com/full.type.name' as the type URL and the
                    unpack

                    methods only use the fully qualified type name after the
                    last '/'

                    in the type URL, for example "foo.bar.com/x/y.z" will yield
                    type

                    name "y.z".


                    JSON

                    ====

                    The JSON representation of an `Any` value uses the regular

                    representation of the deserialized, embedded message, with
                    an

                    additional field `@type` which contains the type URL.
                    Example:

                        package google.profile;
                        message Person {
                          string first_name = 1;
                          string last_name = 2;
                        }

                        {
                          "@type": "type.googleapis.com/google.profile.Person",
                          "firstName": <string>,
                          "lastName": <string>
                        }

                    If the embedded message type is well-known and has a custom
                    JSON

                    representation, that representation will be embedded adding
                    a field

                    `value` which holds the custom JSON in addition to the
                    `@type`

                    field. Example (for message [google.protobuf.Duration][]):

                        {
                          "@type": "type.googleapis.com/google.protobuf.Duration",
                          "value": "1.212s"
                        }
      parameters:
        - name: reporter_address
          description: reporter_address defines the reporter address to query for.
          in: path
          required: true
          type: string
      tags:
        - Query
definitions:
  cosmos.auth.v1beta1.MsgUpdateParamsResponse:
    type: object
    description: |-
      MsgUpdateParamsResponse defines the response structure for executing a
      MsgUpdateParams message.

      Since: cosmos-sdk 0.47
  cosmos.auth.v1beta1.Params:
    type: object
    properties:
      max_memo_characters:
        type: string
        format: uint64
      tx_sig_limit:
        type: string
        format: uint64
      tx_size_cost_per_byte:
        type: string
        format: uint64
      sig_verify_cost_ed25519:
        type: string
        format: uint64
      sig_verify_cost_secp256k1:
        type: string
        format: uint64
    description: Params defines the parameters for the auth module.
  google.protobuf.Any:
    type: object
    properties:
      '@type':
        type: string
        description: >-
          A URL/resource name that uniquely identifies the type of the
          serialized

          protocol buffer message. This string must contain at least

          one "/" character. The last segment of the URL's path must represent

          the fully qualified name of the type (as in

          `path/google.protobuf.Duration`). The name should be in a canonical
          form

          (e.g., leading "." is not accepted).


          In practice, teams usually precompile into the binary all types that
          they

          expect it to use in the context of Any. However, for URLs which use
          the

          scheme `http`, `https`, or no scheme, one can optionally set up a type

          server that maps type URLs to message definitions as follows:


          * If no scheme is provided, `https` is assumed.

          * An HTTP GET on the URL must yield a [google.protobuf.Type][]
            value in binary format, or produce an error.
          * Applications are allowed to cache lookup results based on the
            URL, or have them precompiled into a binary to avoid any
            lookup. Therefore, binary compatibility needs to be preserved
            on changes to types. (Use versioned type names to manage
            breaking changes.)

          Note: this functionality is not currently available in the official

          protobuf release, and it is not used for type URLs beginning with

          type.googleapis.com. As of May 2023, there are no widely used type
          server

          implementations and no plans to implement one.


          Schemes other than `http`, `https` (or the empty scheme) might be

          used with implementation specific semantics.
    additionalProperties: {}
    description: >-
      `Any` contains an arbitrary serialized protocol buffer message along with
      a

      URL that describes the type of the serialized message.


      Protobuf library provides support to pack/unpack Any values in the form

      of utility functions or additional generated methods of the Any type.


      Example 1: Pack and unpack a message in C++.

          Foo foo = ...;
          Any any;
          any.PackFrom(foo);
          ...
          if (any.UnpackTo(&foo)) {
            ...
          }

      Example 2: Pack and unpack a message in Java.

          Foo foo = ...;
          Any any = Any.pack(foo);
          ...
          if (any.is(Foo.class)) {
            foo = any.unpack(Foo.class);
          }
          // or ...
          if (any.isSameTypeAs(Foo.getDefaultInstance())) {
            foo = any.unpack(Foo.getDefaultInstance());
          }

       Example 3: Pack and unpack a message in Python.

          foo = Foo(...)
          any = Any()
          any.Pack(foo)
          ...
          if any.Is(Foo.DESCRIPTOR):
            any.Unpack(foo)
            ...

       Example 4: Pack and unpack a message in Go

           foo := &pb.Foo{...}
           any, err := anypb.New(foo)
           if err != nil {
             ...
           }
           ...
           foo := &pb.Foo{}
           if err := any.UnmarshalTo(foo); err != nil {
             ...
           }

      The pack methods provided by protobuf library will by default use

      'type.googleapis.com/full.type.name' as the type URL and the unpack

      methods only use the fully qualified type name after the last '/'

      in the type URL, for example "foo.bar.com/x/y.z" will yield type

      name "y.z".


      JSON

      ====

      The JSON representation of an `Any` value uses the regular

      representation of the deserialized, embedded message, with an

      additional field `@type` which contains the type URL. Example:

          package google.profile;
          message Person {
            string first_name = 1;
            string last_name = 2;
          }

          {
            "@type": "type.googleapis.com/google.profile.Person",
            "firstName": <string>,
            "lastName": <string>
          }

      If the embedded message type is well-known and has a custom JSON

      representation, that representation will be embedded adding a field

      `value` which holds the custom JSON in addition to the `@type`

      field. Example (for message [google.protobuf.Duration][]):

          {
            "@type": "type.googleapis.com/google.protobuf.Duration",
            "value": "1.212s"
          }
  google.rpc.Status:
    type: object
    properties:
      code:
        type: integer
        format: int32
      message:
        type: string
      details:
        type: array
        items:
          type: object
          properties:
            '@type':
              type: string
              description: >-
                A URL/resource name that uniquely identifies the type of the
                serialized

                protocol buffer message. This string must contain at least

                one "/" character. The last segment of the URL's path must
                represent

                the fully qualified name of the type (as in

                `path/google.protobuf.Duration`). The name should be in a
                canonical form

                (e.g., leading "." is not accepted).


                In practice, teams usually precompile into the binary all types
                that they

                expect it to use in the context of Any. However, for URLs which
                use the

                scheme `http`, `https`, or no scheme, one can optionally set up
                a type

                server that maps type URLs to message definitions as follows:


                * If no scheme is provided, `https` is assumed.

                * An HTTP GET on the URL must yield a [google.protobuf.Type][]
                  value in binary format, or produce an error.
                * Applications are allowed to cache lookup results based on the
                  URL, or have them precompiled into a binary to avoid any
                  lookup. Therefore, binary compatibility needs to be preserved
                  on changes to types. (Use versioned type names to manage
                  breaking changes.)

                Note: this functionality is not currently available in the
                official

                protobuf release, and it is not used for type URLs beginning
                with

                type.googleapis.com. As of May 2023, there are no widely used
                type server

                implementations and no plans to implement one.


                Schemes other than `http`, `https` (or the empty scheme) might
                be

                used with implementation specific semantics.
          additionalProperties: {}
          description: >-
            `Any` contains an arbitrary serialized protocol buffer message along
            with a

            URL that describes the type of the serialized message.


            Protobuf library provides support to pack/unpack Any values in the
            form

            of utility functions or additional generated methods of the Any
            type.


            Example 1: Pack and unpack a message in C++.

                Foo foo = ...;
                Any any;
                any.PackFrom(foo);
                ...
                if (any.UnpackTo(&foo)) {
                  ...
                }

            Example 2: Pack and unpack a message in Java.

                Foo foo = ...;
                Any any = Any.pack(foo);
                ...
                if (any.is(Foo.class)) {
                  foo = any.unpack(Foo.class);
                }
                // or ...
                if (any.isSameTypeAs(Foo.getDefaultInstance())) {
                  foo = any.unpack(Foo.getDefaultInstance());
                }

             Example 3: Pack and unpack a message in Python.

                foo = Foo(...)
                any = Any()
                any.Pack(foo)
                ...
                if any.Is(Foo.DESCRIPTOR):
                  any.Unpack(foo)
                  ...

             Example 4: Pack and unpack a message in Go

                 foo := &pb.Foo{...}
                 any, err := anypb.New(foo)
                 if err != nil {
                   ...
                 }
                 ...
                 foo := &pb.Foo{}
                 if err := any.UnmarshalTo(foo); err != nil {
                   ...
                 }

            The pack methods provided by protobuf library will by default use

            'type.googleapis.com/full.type.name' as the type URL and the unpack

            methods only use the fully qualified type name after the last '/'

            in the type URL, for example "foo.bar.com/x/y.z" will yield type

            name "y.z".


            JSON

            ====

            The JSON representation of an `Any` value uses the regular

            representation of the deserialized, embedded message, with an

            additional field `@type` which contains the type URL. Example:

                package google.profile;
                message Person {
                  string first_name = 1;
                  string last_name = 2;
                }

                {
                  "@type": "type.googleapis.com/google.profile.Person",
                  "firstName": <string>,
                  "lastName": <string>
                }

            If the embedded message type is well-known and has a custom JSON

            representation, that representation will be embedded adding a field

            `value` which holds the custom JSON in addition to the `@type`

            field. Example (for message [google.protobuf.Duration][]):

                {
                  "@type": "type.googleapis.com/google.protobuf.Duration",
                  "value": "1.212s"
                }
  cosmos.authz.v1beta1.Grant:
    type: object
    properties:
      authorization:
        type: object
        properties:
          '@type':
            type: string
            description: >-
              A URL/resource name that uniquely identifies the type of the
              serialized

              protocol buffer message. This string must contain at least

              one "/" character. The last segment of the URL's path must
              represent

              the fully qualified name of the type (as in

              `path/google.protobuf.Duration`). The name should be in a
              canonical form

              (e.g., leading "." is not accepted).


              In practice, teams usually precompile into the binary all types
              that they

              expect it to use in the context of Any. However, for URLs which
              use the

              scheme `http`, `https`, or no scheme, one can optionally set up a
              type

              server that maps type URLs to message definitions as follows:


              * If no scheme is provided, `https` is assumed.

              * An HTTP GET on the URL must yield a [google.protobuf.Type][]
                value in binary format, or produce an error.
              * Applications are allowed to cache lookup results based on the
                URL, or have them precompiled into a binary to avoid any
                lookup. Therefore, binary compatibility needs to be preserved
                on changes to types. (Use versioned type names to manage
                breaking changes.)

              Note: this functionality is not currently available in the
              official

              protobuf release, and it is not used for type URLs beginning with

              type.googleapis.com. As of May 2023, there are no widely used type
              server

              implementations and no plans to implement one.


              Schemes other than `http`, `https` (or the empty scheme) might be

              used with implementation specific semantics.
        additionalProperties: {}
        description: >-
          `Any` contains an arbitrary serialized protocol buffer message along
          with a

          URL that describes the type of the serialized message.


          Protobuf library provides support to pack/unpack Any values in the
          form

          of utility functions or additional generated methods of the Any type.


          Example 1: Pack and unpack a message in C++.

              Foo foo = ...;
              Any any;
              any.PackFrom(foo);
              ...
              if (any.UnpackTo(&foo)) {
                ...
              }

          Example 2: Pack and unpack a message in Java.

              Foo foo = ...;
              Any any = Any.pack(foo);
              ...
              if (any.is(Foo.class)) {
                foo = any.unpack(Foo.class);
              }
              // or ...
              if (any.isSameTypeAs(Foo.getDefaultInstance())) {
                foo = any.unpack(Foo.getDefaultInstance());
              }

           Example 3: Pack and unpack a message in Python.

              foo = Foo(...)
              any = Any()
              any.Pack(foo)
              ...
              if any.Is(Foo.DESCRIPTOR):
                any.Unpack(foo)
                ...

           Example 4: Pack and unpack a message in Go

               foo := &pb.Foo{...}
               any, err := anypb.New(foo)
               if err != nil {
                 ...
               }
               ...
               foo := &pb.Foo{}
               if err := any.UnmarshalTo(foo); err != nil {
                 ...
               }

          The pack methods provided by protobuf library will by default use

          'type.googleapis.com/full.type.name' as the type URL and the unpack

          methods only use the fully qualified type name after the last '/'

          in the type URL, for example "foo.bar.com/x/y.z" will yield type

          name "y.z".


          JSON

          ====

          The JSON representation of an `Any` value uses the regular

          representation of the deserialized, embedded message, with an

          additional field `@type` which contains the type URL. Example:

              package google.profile;
              message Person {
                string first_name = 1;
                string last_name = 2;
              }

              {
                "@type": "type.googleapis.com/google.profile.Person",
                "firstName": <string>,
                "lastName": <string>
              }

          If the embedded message type is well-known and has a custom JSON

          representation, that representation will be embedded adding a field

          `value` which holds the custom JSON in addition to the `@type`

          field. Example (for message [google.protobuf.Duration][]):

              {
                "@type": "type.googleapis.com/google.protobuf.Duration",
                "value": "1.212s"
              }
      expiration:
        type: string
        format: date-time
        title: >-
          time when the grant will expire and will be pruned. If null, then the
          grant

          doesn't have a time expiration (other conditions  in `authorization`

          may apply to invalidate the grant)
    description: |-
      Grant gives permissions to execute
      the provide method with expiration time.
  cosmos.authz.v1beta1.MsgExecResponse:
    type: object
    properties:
      results:
        type: array
        items:
          type: string
          format: byte
    description: MsgExecResponse defines the Msg/MsgExecResponse response type.
  cosmos.authz.v1beta1.MsgGrantResponse:
    type: object
    description: MsgGrantResponse defines the Msg/MsgGrant response type.
  cosmos.authz.v1beta1.MsgRevokeResponse:
    type: object
    description: MsgRevokeResponse defines the Msg/MsgRevokeResponse response type.
  cosmos.bank.v1beta1.Input:
    type: object
    properties:
      address:
        type: string
      coins:
        type: array
        items:
          type: object
          properties:
            denom:
              type: string
            amount:
              type: string
          description: |-
            Coin defines a token with a denomination and an amount.

            NOTE: The amount field is an Int which implements the custom method
            signatures required by gogoproto.
    description: Input models transaction input.
  cosmos.bank.v1beta1.MsgMultiSendResponse:
    type: object
    description: MsgMultiSendResponse defines the Msg/MultiSend response type.
  cosmos.bank.v1beta1.MsgSendResponse:
    type: object
    description: MsgSendResponse defines the Msg/Send response type.
  cosmos.bank.v1beta1.MsgSetSendEnabledResponse:
    type: object
    description: |-
      MsgSetSendEnabledResponse defines the Msg/SetSendEnabled response type.

      Since: cosmos-sdk 0.47
  cosmos.bank.v1beta1.MsgUpdateParamsResponse:
    type: object
    description: |-
      MsgUpdateParamsResponse defines the response structure for executing a
      MsgUpdateParams message.

      Since: cosmos-sdk 0.47
  cosmos.bank.v1beta1.Output:
    type: object
    properties:
      address:
        type: string
      coins:
        type: array
        items:
          type: object
          properties:
            denom:
              type: string
            amount:
              type: string
          description: |-
            Coin defines a token with a denomination and an amount.

            NOTE: The amount field is an Int which implements the custom method
            signatures required by gogoproto.
    description: Output models transaction outputs.
  cosmos.bank.v1beta1.Params:
    type: object
    properties:
      send_enabled:
        type: array
        items:
          type: object
          properties:
            denom:
              type: string
            enabled:
              type: boolean
          description: >-
            SendEnabled maps coin denom to a send_enabled status (whether a
            denom is

            sendable).
        description: >-
          Deprecated: Use of SendEnabled in params is deprecated.

          For genesis, use the newly added send_enabled field in the genesis
          object.

          Storage, lookup, and manipulation of this information is now in the
          keeper.


          As of cosmos-sdk 0.47, this only exists for backwards compatibility of
          genesis files.
      default_send_enabled:
        type: boolean
    description: Params defines the parameters for the bank module.
  cosmos.bank.v1beta1.SendEnabled:
    type: object
    properties:
      denom:
        type: string
      enabled:
        type: boolean
    description: |-
      SendEnabled maps coin denom to a send_enabled status (whether a denom is
      sendable).
  cosmos.base.v1beta1.Coin:
    type: object
    properties:
      denom:
        type: string
      amount:
        type: string
    description: |-
      Coin defines a token with a denomination and an amount.

      NOTE: The amount field is an Int which implements the custom method
      signatures required by gogoproto.
  cosmos.consensus.v1.MsgUpdateParamsResponse:
    type: object
    description: |-
      MsgUpdateParamsResponse defines the response structure for executing a
      MsgUpdateParams message.
  tendermint.types.ABCIParams:
    type: object
    properties:
      vote_extensions_enable_height:
        type: string
        format: int64
        description: >-
          vote_extensions_enable_height configures the first height during which

          vote extensions will be enabled. During this specified height, and for
          all

          subsequent heights, precommit messages that do not contain valid
          extension data

          will be considered invalid. Prior to this height, vote extensions will
          not

          be used or accepted by validators on the network.


          Once enabled, vote extensions will be created by the application in
          ExtendVote,

          passed to the application for validation in VerifyVoteExtension and
          given

          to the application to use when proposing a block during
          PrepareProposal.
    description: >-
      ABCIParams configure functionality specific to the Application Blockchain
      Interface.
  tendermint.types.BlockParams:
    type: object
    properties:
      max_bytes:
        type: string
        format: int64
        title: |-
          Max block size, in bytes.
          Note: must be greater than 0
      max_gas:
        type: string
        format: int64
        title: |-
          Max gas per block.
          Note: must be greater or equal to -1
    description: BlockParams contains limits on the block size.
  tendermint.types.EvidenceParams:
    type: object
    properties:
      max_age_num_blocks:
        type: string
        format: int64
        description: >-
          Max age of evidence, in blocks.


          The basic formula for calculating this is: MaxAgeDuration / {average
          block

          time}.
      max_age_duration:
        type: string
        description: >-
          Max age of evidence, in time.


          It should correspond with an app's "unbonding period" or other similar

          mechanism for handling [Nothing-At-Stake

          attacks](https://github.com/ethereum/wiki/wiki/Proof-of-Stake-FAQ#what-is-the-nothing-at-stake-problem-and-how-can-it-be-fixed).
      max_bytes:
        type: string
        format: int64
        title: >-
          This sets the maximum size of total evidence in bytes that can be
          committed in a single block.

          and should fall comfortably under the max block bytes.

          Default is 1048576 or 1MB
    description: EvidenceParams determine how we handle evidence of malfeasance.
  tendermint.types.ValidatorParams:
    type: object
    properties:
      pub_key_types:
        type: array
        items:
          type: string
    description: |-
      ValidatorParams restrict the public key types validators can use.
      NOTE: uses ABCI pubkey naming, not Amino names.
  cosmos.distribution.v1beta1.MsgCommunityPoolSpendResponse:
    type: object
    description: |-
      MsgCommunityPoolSpendResponse defines the response to executing a
      MsgCommunityPoolSpend message.

      Since: cosmos-sdk 0.47
  cosmos.distribution.v1beta1.MsgDepositValidatorRewardsPoolResponse:
    type: object
    description: |-
      MsgDepositValidatorRewardsPoolResponse defines the response to executing a
      MsgDepositValidatorRewardsPool message.

      Since: cosmos-sdk 0.50
  cosmos.distribution.v1beta1.MsgFundCommunityPoolResponse:
    type: object
    description: >-
      MsgFundCommunityPoolResponse defines the Msg/FundCommunityPool response
      type.
  cosmos.distribution.v1beta1.MsgSetWithdrawAddressResponse:
    type: object
    description: |-
      MsgSetWithdrawAddressResponse defines the Msg/SetWithdrawAddress response
      type.
  cosmos.distribution.v1beta1.MsgUpdateParamsResponse:
    type: object
    description: |-
      MsgUpdateParamsResponse defines the response structure for executing a
      MsgUpdateParams message.

      Since: cosmos-sdk 0.47
  cosmos.distribution.v1beta1.MsgWithdrawDelegatorRewardResponse:
    type: object
    properties:
      amount:
        type: array
        items:
          type: object
          properties:
            denom:
              type: string
            amount:
              type: string
          description: |-
            Coin defines a token with a denomination and an amount.

            NOTE: The amount field is an Int which implements the custom method
            signatures required by gogoproto.
        title: 'Since: cosmos-sdk 0.46'
    description: |-
      MsgWithdrawDelegatorRewardResponse defines the Msg/WithdrawDelegatorReward
      response type.
  cosmos.distribution.v1beta1.MsgWithdrawValidatorCommissionResponse:
    type: object
    properties:
      amount:
        type: array
        items:
          type: object
          properties:
            denom:
              type: string
            amount:
              type: string
          description: |-
            Coin defines a token with a denomination and an amount.

            NOTE: The amount field is an Int which implements the custom method
            signatures required by gogoproto.
        title: 'Since: cosmos-sdk 0.46'
    description: |-
      MsgWithdrawValidatorCommissionResponse defines the
      Msg/WithdrawValidatorCommission response type.
  cosmos.distribution.v1beta1.Params:
    type: object
    properties:
      community_tax:
        type: string
      base_proposer_reward:
        type: string
        description: >-
          Deprecated: The base_proposer_reward field is deprecated and is no
          longer used

          in the x/distribution module's reward mechanism.
      bonus_proposer_reward:
        type: string
        description: >-
          Deprecated: The bonus_proposer_reward field is deprecated and is no
          longer used

          in the x/distribution module's reward mechanism.
      withdraw_addr_enabled:
        type: boolean
    description: Params defines the set of params for the distribution module.
  cosmos.evidence.v1beta1.MsgSubmitEvidenceResponse:
    type: object
    properties:
      hash:
        type: string
        format: byte
        description: hash defines the hash of the evidence.
    description: MsgSubmitEvidenceResponse defines the Msg/SubmitEvidence response type.
  cosmos.feegrant.v1beta1.MsgGrantAllowanceResponse:
    type: object
    description: >-
      MsgGrantAllowanceResponse defines the Msg/GrantAllowanceResponse response
      type.
  cosmos.feegrant.v1beta1.MsgPruneAllowancesResponse:
    type: object
    description: >-
      MsgPruneAllowancesResponse defines the Msg/PruneAllowancesResponse
      response type.


      Since cosmos-sdk 0.50
  cosmos.feegrant.v1beta1.MsgRevokeAllowanceResponse:
    type: object
    description: >-
      MsgRevokeAllowanceResponse defines the Msg/RevokeAllowanceResponse
      response type.
  cosmos.gov.v1.MsgCancelProposalResponse:
    type: object
    properties:
      proposal_id:
        type: string
        format: uint64
        description: proposal_id defines the unique id of the proposal.
      canceled_time:
        type: string
        format: date-time
        description: canceled_time is the time when proposal is canceled.
      canceled_height:
        type: string
        format: uint64
        description: >-
          canceled_height defines the block height at which the proposal is
          canceled.
    description: |-
      MsgCancelProposalResponse defines the response structure for executing a
      MsgCancelProposal message.

      Since: cosmos-sdk 0.50
  cosmos.gov.v1.MsgDepositResponse:
    type: object
    description: MsgDepositResponse defines the Msg/Deposit response type.
  cosmos.gov.v1.MsgExecLegacyContentResponse:
    type: object
    description: >-
      MsgExecLegacyContentResponse defines the Msg/ExecLegacyContent response
      type.
  cosmos.gov.v1.MsgSubmitProposalResponse:
    type: object
    properties:
      proposal_id:
        type: string
        format: uint64
        description: proposal_id defines the unique id of the proposal.
    description: MsgSubmitProposalResponse defines the Msg/SubmitProposal response type.
  cosmos.gov.v1.MsgUpdateParamsResponse:
    type: object
    description: |-
      MsgUpdateParamsResponse defines the response structure for executing a
      MsgUpdateParams message.

      Since: cosmos-sdk 0.47
  cosmos.gov.v1.MsgVoteResponse:
    type: object
    description: MsgVoteResponse defines the Msg/Vote response type.
  cosmos.gov.v1.MsgVoteWeightedResponse:
    type: object
    description: MsgVoteWeightedResponse defines the Msg/VoteWeighted response type.
  cosmos.gov.v1.Params:
    type: object
    properties:
      min_deposit:
        type: array
        items:
          type: object
          properties:
            denom:
              type: string
            amount:
              type: string
          description: |-
            Coin defines a token with a denomination and an amount.

            NOTE: The amount field is an Int which implements the custom method
            signatures required by gogoproto.
        description: Minimum deposit for a proposal to enter voting period.
      max_deposit_period:
        type: string
        description: >-
          Maximum period for Atom holders to deposit on a proposal. Initial
          value: 2

          months.
      voting_period:
        type: string
        description: Duration of the voting period.
      quorum:
        type: string
        description: |-
          Minimum percentage of total stake needed to vote for a result to be
           considered valid.
      threshold:
        type: string
        description: >-
          Minimum proportion of Yes votes for proposal to pass. Default value:
          0.5.
      veto_threshold:
        type: string
        description: |-
          Minimum value of Veto votes to Total votes ratio for proposal to be
           vetoed. Default value: 1/3.
      min_initial_deposit_ratio:
        type: string
        description: >-
          The ratio representing the proportion of the deposit value that must
          be paid at proposal submission.
      proposal_cancel_ratio:
        type: string
        description: >-
          The cancel ratio which will not be returned back to the depositors
          when a proposal is cancelled.


          Since: cosmos-sdk 0.50
      proposal_cancel_dest:
        type: string
        description: >-
          The address which will receive (proposal_cancel_ratio * deposit)
          proposal deposits.

          If empty, the (proposal_cancel_ratio * deposit) proposal deposits will
          be burned.


          Since: cosmos-sdk 0.50
      expedited_voting_period:
        type: string
        description: |-
          Duration of the voting period of an expedited proposal.

          Since: cosmos-sdk 0.50
      expedited_threshold:
        type: string
        description: >-
          Minimum proportion of Yes votes for proposal to pass. Default value:
          0.67.


          Since: cosmos-sdk 0.50
      expedited_min_deposit:
        type: array
        items:
          type: object
          properties:
            denom:
              type: string
            amount:
              type: string
          description: |-
            Coin defines a token with a denomination and an amount.

            NOTE: The amount field is an Int which implements the custom method
            signatures required by gogoproto.
        description: Minimum expedited deposit for a proposal to enter voting period.
      burn_vote_quorum:
        type: boolean
        title: burn deposits if a proposal does not meet quorum
      burn_proposal_deposit_prevote:
        type: boolean
        title: burn deposits if the proposal does not enter voting period
      burn_vote_veto:
        type: boolean
        title: burn deposits if quorum with vote type no_veto is met
      min_deposit_ratio:
        type: string
        description: >-
          The ratio representing the proportion of the deposit value minimum
          that must be met when making a deposit.

          Default value: 0.01. Meaning that for a chain with a min_deposit of
          100stake, a deposit of 1stake would be

          required.


          Since: cosmos-sdk 0.50
    description: |-
      Params defines the parameters for the x/gov module.

      Since: cosmos-sdk 0.47
  cosmos.gov.v1.VoteOption:
    type: string
    enum:
      - VOTE_OPTION_UNSPECIFIED
      - VOTE_OPTION_YES
      - VOTE_OPTION_ABSTAIN
      - VOTE_OPTION_NO
      - VOTE_OPTION_NO_WITH_VETO
    default: VOTE_OPTION_UNSPECIFIED
    description: >-
      VoteOption enumerates the valid vote options for a given governance
      proposal.

       - VOTE_OPTION_UNSPECIFIED: VOTE_OPTION_UNSPECIFIED defines a no-op vote option.
       - VOTE_OPTION_YES: VOTE_OPTION_YES defines a yes vote option.
       - VOTE_OPTION_ABSTAIN: VOTE_OPTION_ABSTAIN defines an abstain vote option.
       - VOTE_OPTION_NO: VOTE_OPTION_NO defines a no vote option.
       - VOTE_OPTION_NO_WITH_VETO: VOTE_OPTION_NO_WITH_VETO defines a no with veto vote option.
  cosmos.gov.v1.WeightedVoteOption:
    type: object
    properties:
      option:
        description: >-
          option defines the valid vote options, it must not contain duplicate
          vote options.
        type: string
        enum:
          - VOTE_OPTION_UNSPECIFIED
          - VOTE_OPTION_YES
          - VOTE_OPTION_ABSTAIN
          - VOTE_OPTION_NO
          - VOTE_OPTION_NO_WITH_VETO
        default: VOTE_OPTION_UNSPECIFIED
      weight:
        type: string
        description: weight is the vote weight associated with the vote option.
    description: WeightedVoteOption defines a unit of vote for vote split.
  cosmos.gov.v1beta1.MsgDepositResponse:
    type: object
    description: MsgDepositResponse defines the Msg/Deposit response type.
  cosmos.gov.v1beta1.MsgSubmitProposalResponse:
    type: object
    properties:
      proposal_id:
        type: string
        format: uint64
        description: proposal_id defines the unique id of the proposal.
    description: MsgSubmitProposalResponse defines the Msg/SubmitProposal response type.
  cosmos.gov.v1beta1.MsgVoteResponse:
    type: object
    description: MsgVoteResponse defines the Msg/Vote response type.
  cosmos.gov.v1beta1.MsgVoteWeightedResponse:
    type: object
    description: |-
      MsgVoteWeightedResponse defines the Msg/VoteWeighted response type.

      Since: cosmos-sdk 0.43
  cosmos.gov.v1beta1.VoteOption:
    type: string
    enum:
      - VOTE_OPTION_UNSPECIFIED
      - VOTE_OPTION_YES
      - VOTE_OPTION_ABSTAIN
      - VOTE_OPTION_NO
      - VOTE_OPTION_NO_WITH_VETO
    default: VOTE_OPTION_UNSPECIFIED
    description: >-
      VoteOption enumerates the valid vote options for a given governance
      proposal.

       - VOTE_OPTION_UNSPECIFIED: VOTE_OPTION_UNSPECIFIED defines a no-op vote option.
       - VOTE_OPTION_YES: VOTE_OPTION_YES defines a yes vote option.
       - VOTE_OPTION_ABSTAIN: VOTE_OPTION_ABSTAIN defines an abstain vote option.
       - VOTE_OPTION_NO: VOTE_OPTION_NO defines a no vote option.
       - VOTE_OPTION_NO_WITH_VETO: VOTE_OPTION_NO_WITH_VETO defines a no with veto vote option.
  cosmos.gov.v1beta1.WeightedVoteOption:
    type: object
    properties:
      option:
        description: >-
          option defines the valid vote options, it must not contain duplicate
          vote options.
        type: string
        enum:
          - VOTE_OPTION_UNSPECIFIED
          - VOTE_OPTION_YES
          - VOTE_OPTION_ABSTAIN
          - VOTE_OPTION_NO
          - VOTE_OPTION_NO_WITH_VETO
        default: VOTE_OPTION_UNSPECIFIED
      weight:
        type: string
        description: weight is the vote weight associated with the vote option.
    description: |-
      WeightedVoteOption defines a unit of vote for vote split.

      Since: cosmos-sdk 0.43
  cosmos.mint.v1beta1.MsgUpdateParamsResponse:
    type: object
    description: |-
      MsgUpdateParamsResponse defines the response structure for executing a
      MsgUpdateParams message.

      Since: cosmos-sdk 0.47
  cosmos.mint.v1beta1.Params:
    type: object
    properties:
      mint_denom:
        type: string
        title: type of coin to mint
      inflation_rate_change:
        type: string
        title: maximum annual change in inflation rate
      inflation_max:
        type: string
        title: maximum inflation rate
      inflation_min:
        type: string
        title: minimum inflation rate
      goal_bonded:
        type: string
        title: goal of percent bonded atoms
      blocks_per_year:
        type: string
        format: uint64
        title: expected blocks per year
    description: Params defines the parameters for the x/mint module.
  cosmos.slashing.v1beta1.MsgUnjailResponse:
    type: object
    title: MsgUnjailResponse defines the Msg/Unjail response type
  cosmos.slashing.v1beta1.MsgUpdateParamsResponse:
    type: object
    description: |-
      MsgUpdateParamsResponse defines the response structure for executing a
      MsgUpdateParams message.

      Since: cosmos-sdk 0.47
  cosmos.slashing.v1beta1.Params:
    type: object
    properties:
      signed_blocks_window:
        type: string
        format: int64
      min_signed_per_window:
        type: string
        format: byte
      downtime_jail_duration:
        type: string
      slash_fraction_double_sign:
        type: string
        format: byte
      slash_fraction_downtime:
        type: string
        format: byte
    description: Params represents the parameters used for by the slashing module.
  cosmos.staking.v1beta1.CommissionRates:
    type: object
    properties:
      rate:
        type: string
        description: rate is the commission rate charged to delegators, as a fraction.
      max_rate:
        type: string
        description: >-
          max_rate defines the maximum commission rate which validator can ever
          charge, as a fraction.
      max_change_rate:
        type: string
        description: >-
          max_change_rate defines the maximum daily increase of the validator
          commission, as a fraction.
    description: >-
      CommissionRates defines the initial commission rates to be used for
      creating

      a validator.
  cosmos.staking.v1beta1.Description:
    type: object
    properties:
      moniker:
        type: string
        description: moniker defines a human-readable name for the validator.
      identity:
        type: string
        description: >-
          identity defines an optional identity signature (ex. UPort or
          Keybase).
      website:
        type: string
        description: website defines an optional website link.
      security_contact:
        type: string
        description: security_contact defines an optional email for security contact.
      details:
        type: string
        description: details define other optional details.
    description: Description defines a validator description.
  cosmos.staking.v1beta1.MsgBeginRedelegateResponse:
    type: object
    properties:
      completion_time:
        type: string
        format: date-time
    description: MsgBeginRedelegateResponse defines the Msg/BeginRedelegate response type.
  cosmos.staking.v1beta1.MsgCancelUnbondingDelegationResponse:
    type: object
    description: 'Since: cosmos-sdk 0.46'
    title: MsgCancelUnbondingDelegationResponse
  cosmos.staking.v1beta1.MsgCreateValidatorResponse:
    type: object
    description: MsgCreateValidatorResponse defines the Msg/CreateValidator response type.
  cosmos.staking.v1beta1.MsgDelegateResponse:
    type: object
    description: MsgDelegateResponse defines the Msg/Delegate response type.
  cosmos.staking.v1beta1.MsgEditValidatorResponse:
    type: object
    description: MsgEditValidatorResponse defines the Msg/EditValidator response type.
  cosmos.staking.v1beta1.MsgUndelegateResponse:
    type: object
    properties:
      completion_time:
        type: string
        format: date-time
      amount:
        description: 'Since: cosmos-sdk 0.50'
        title: amount returns the amount of undelegated coins
        type: object
        properties:
          denom:
            type: string
          amount:
            type: string
    description: MsgUndelegateResponse defines the Msg/Undelegate response type.
  cosmos.staking.v1beta1.MsgUpdateParamsResponse:
    type: object
    description: |-
      MsgUpdateParamsResponse defines the response structure for executing a
      MsgUpdateParams message.

      Since: cosmos-sdk 0.47
  cosmos.staking.v1beta1.Params:
    type: object
    properties:
      unbonding_time:
        type: string
        description: unbonding_time is the time duration of unbonding.
      max_validators:
        type: integer
        format: int64
        description: max_validators is the maximum number of validators.
      max_entries:
        type: integer
        format: int64
        description: >-
          max_entries is the max entries for either unbonding delegation or
          redelegation (per pair/trio).
      historical_entries:
        type: integer
        format: int64
        description: historical_entries is the number of historical entries to persist.
      bond_denom:
        type: string
        description: bond_denom defines the bondable coin denomination.
      min_commission_rate:
        type: string
        title: >-
          min_commission_rate is the chain-wide minimum commission rate that a
          validator can charge their delegators
    description: Params defines the parameters for the x/staking module.
  ibc.applications.interchain_accounts.controller.v1.MsgRegisterInterchainAccountResponse:
    type: object
    properties:
      channel_id:
        type: string
      port_id:
        type: string
    title: >-
      MsgRegisterInterchainAccountResponse defines the response for
      Msg/RegisterAccount
  ibc.applications.interchain_accounts.controller.v1.MsgSendTxResponse:
    type: object
    properties:
      sequence:
        type: string
        format: uint64
    title: MsgSendTxResponse defines the response for MsgSendTx
  ibc.applications.interchain_accounts.controller.v1.MsgUpdateParamsResponse:
    type: object
    title: MsgUpdateParamsResponse defines the response for Msg/UpdateParams
  ibc.applications.interchain_accounts.controller.v1.Params:
    type: object
    properties:
      controller_enabled:
        type: boolean
        description: controller_enabled enables or disables the controller submodule.
    description: |-
      Params defines the set of on-chain interchain accounts parameters.
      The following parameters may be used to disable the controller submodule.
  ibc.applications.interchain_accounts.v1.InterchainAccountPacketData:
    type: object
    properties:
      type:
        type: string
        enum:
          - TYPE_UNSPECIFIED
          - TYPE_EXECUTE_TX
        default: TYPE_UNSPECIFIED
        description: |-
          - TYPE_UNSPECIFIED: Default zero value enumeration
           - TYPE_EXECUTE_TX: Execute a transaction on an interchain accounts host chain
        title: >-
          Type defines a classification of message issued from a controller
          chain to its associated interchain accounts

          host
      data:
        type: string
        format: byte
      memo:
        type: string
    description: >-
      InterchainAccountPacketData is comprised of a raw transaction, type of
      transaction and optional memo field.
  ibc.applications.interchain_accounts.v1.Type:
    type: string
    enum:
      - TYPE_UNSPECIFIED
      - TYPE_EXECUTE_TX
    default: TYPE_UNSPECIFIED
    description: |-
      - TYPE_UNSPECIFIED: Default zero value enumeration
       - TYPE_EXECUTE_TX: Execute a transaction on an interchain accounts host chain
    title: >-
      Type defines a classification of message issued from a controller chain to
      its associated interchain accounts

      host
  ibc.applications.interchain_accounts.host.v1.MsgUpdateParamsResponse:
    type: object
    title: MsgUpdateParamsResponse defines the response for Msg/UpdateParams
  ibc.applications.interchain_accounts.host.v1.Params:
    type: object
    properties:
      host_enabled:
        type: boolean
        description: host_enabled enables or disables the host submodule.
      allow_messages:
        type: array
        items:
          type: string
        description: >-
          allow_messages defines a list of sdk message typeURLs allowed to be
          executed on a host chain.
    description: |-
      Params defines the set of on-chain interchain accounts parameters.
      The following parameters may be used to disable the host submodule.
  ibc.applications.transfer.v1.MsgTransferResponse:
    type: object
    properties:
      sequence:
        type: string
        format: uint64
        title: sequence number of the transfer packet sent
    description: MsgTransferResponse defines the Msg/Transfer response type.
  ibc.applications.transfer.v1.MsgUpdateParamsResponse:
    type: object
    description: |-
      MsgUpdateParamsResponse defines the response structure for executing a
      MsgUpdateParams message.
  ibc.applications.transfer.v1.Params:
    type: object
    properties:
      send_enabled:
        type: boolean
        description: >-
          send_enabled enables or disables all cross-chain token transfers from
          this

          chain.
      receive_enabled:
        type: boolean
        description: >-
          receive_enabled enables or disables all cross-chain token transfers to
          this

          chain.
    description: >-
      Params defines the set of IBC transfer parameters.

      NOTE: To prevent a single token from being transferred, set the

      TransfersEnabled parameter to true and then set the bank module's
      SendEnabled

      parameter for the denomination to false.
  ibc.core.client.v1.Height:
    type: object
    properties:
      revision_number:
        type: string
        format: uint64
        title: the revision that the client is currently on
      revision_height:
        type: string
        format: uint64
        title: the height within the given revision
    description: |-
      Normally the RevisionHeight is incremented at each height while keeping
      RevisionNumber the same. However some consensus algorithms may choose to
      reset the height in certain conditions e.g. hard forks, state-machine
      breaking changes In these cases, the RevisionNumber is incremented so that
      height continues to be monitonically increasing even as the RevisionHeight
      gets reset
    title: >-
      Height is a monotonically increasing data type

      that can be compared against another Height for the purposes of updating
      and

      freezing clients
  ibc.core.channel.v1.Channel:
    type: object
    properties:
      state:
        title: current state of the channel end
        type: string
        enum:
          - STATE_UNINITIALIZED_UNSPECIFIED
          - STATE_INIT
          - STATE_TRYOPEN
          - STATE_OPEN
          - STATE_CLOSED
        default: STATE_UNINITIALIZED_UNSPECIFIED
        description: |-
          State defines if a channel is in one of the following states:
          CLOSED, INIT, TRYOPEN, OPEN or UNINITIALIZED.

           - STATE_UNINITIALIZED_UNSPECIFIED: Default State
           - STATE_INIT: A channel has just started the opening handshake.
           - STATE_TRYOPEN: A channel has acknowledged the handshake step on the counterparty chain.
           - STATE_OPEN: A channel has completed the handshake. Open channels are
          ready to send and receive packets.
           - STATE_CLOSED: A channel has been closed and can no longer be used to send or receive
          packets.
      ordering:
        title: whether the channel is ordered or unordered
        type: string
        enum:
          - ORDER_NONE_UNSPECIFIED
          - ORDER_UNORDERED
          - ORDER_ORDERED
        default: ORDER_NONE_UNSPECIFIED
        description: |-
          - ORDER_NONE_UNSPECIFIED: zero-value for channel ordering
           - ORDER_UNORDERED: packets can be delivered in any order, which may differ from the order in
          which they were sent.
           - ORDER_ORDERED: packets are delivered exactly in the order which they were sent
      counterparty:
        title: counterparty channel end
        type: object
        properties:
          port_id:
            type: string
            description: >-
              port on the counterparty chain which owns the other end of the
              channel.
          channel_id:
            type: string
            title: channel end on the counterparty chain
      connection_hops:
        type: array
        items:
          type: string
        title: |-
          list of connection identifiers, in order, along which packets sent on
          this channel will travel
      version:
        type: string
        title: opaque channel version, which is agreed upon during the handshake
    description: |-
      Channel defines pipeline for exactly-once packet delivery between specific
      modules on separate blockchains, which has at least one end capable of
      sending packets and one end capable of receiving packets.
  ibc.core.channel.v1.Counterparty:
    type: object
    properties:
      port_id:
        type: string
        description: >-
          port on the counterparty chain which owns the other end of the
          channel.
      channel_id:
        type: string
        title: channel end on the counterparty chain
    title: Counterparty defines a channel end counterparty
  ibc.core.channel.v1.MsgAcknowledgementResponse:
    type: object
    properties:
      result:
        type: string
        enum:
          - RESPONSE_RESULT_TYPE_UNSPECIFIED
          - RESPONSE_RESULT_TYPE_NOOP
          - RESPONSE_RESULT_TYPE_SUCCESS
        default: RESPONSE_RESULT_TYPE_UNSPECIFIED
        description: |-
          - RESPONSE_RESULT_TYPE_UNSPECIFIED: Default zero value enumeration
           - RESPONSE_RESULT_TYPE_NOOP: The message did not call the IBC application callbacks (because, for example, the packet had already been relayed)
           - RESPONSE_RESULT_TYPE_SUCCESS: The message was executed successfully
        title: >-
          ResponseResultType defines the possible outcomes of the execution of a
          message
    description: MsgAcknowledgementResponse defines the Msg/Acknowledgement response type.
  ibc.core.channel.v1.MsgChannelCloseConfirmResponse:
    type: object
    description: >-
      MsgChannelCloseConfirmResponse defines the Msg/ChannelCloseConfirm
      response

      type.
  ibc.core.channel.v1.MsgChannelCloseInitResponse:
    type: object
    description: >-
      MsgChannelCloseInitResponse defines the Msg/ChannelCloseInit response
      type.
  ibc.core.channel.v1.MsgChannelOpenAckResponse:
    type: object
    description: MsgChannelOpenAckResponse defines the Msg/ChannelOpenAck response type.
  ibc.core.channel.v1.MsgChannelOpenConfirmResponse:
    type: object
    description: |-
      MsgChannelOpenConfirmResponse defines the Msg/ChannelOpenConfirm response
      type.
  ibc.core.channel.v1.MsgChannelOpenInitResponse:
    type: object
    properties:
      channel_id:
        type: string
      version:
        type: string
    description: MsgChannelOpenInitResponse defines the Msg/ChannelOpenInit response type.
  ibc.core.channel.v1.MsgChannelOpenTryResponse:
    type: object
    properties:
      version:
        type: string
      channel_id:
        type: string
    description: MsgChannelOpenTryResponse defines the Msg/ChannelOpenTry response type.
  ibc.core.channel.v1.MsgRecvPacketResponse:
    type: object
    properties:
      result:
        type: string
        enum:
          - RESPONSE_RESULT_TYPE_UNSPECIFIED
          - RESPONSE_RESULT_TYPE_NOOP
          - RESPONSE_RESULT_TYPE_SUCCESS
        default: RESPONSE_RESULT_TYPE_UNSPECIFIED
        description: |-
          - RESPONSE_RESULT_TYPE_UNSPECIFIED: Default zero value enumeration
           - RESPONSE_RESULT_TYPE_NOOP: The message did not call the IBC application callbacks (because, for example, the packet had already been relayed)
           - RESPONSE_RESULT_TYPE_SUCCESS: The message was executed successfully
        title: >-
          ResponseResultType defines the possible outcomes of the execution of a
          message
    description: MsgRecvPacketResponse defines the Msg/RecvPacket response type.
  ibc.core.channel.v1.MsgTimeoutOnCloseResponse:
    type: object
    properties:
      result:
        type: string
        enum:
          - RESPONSE_RESULT_TYPE_UNSPECIFIED
          - RESPONSE_RESULT_TYPE_NOOP
          - RESPONSE_RESULT_TYPE_SUCCESS
        default: RESPONSE_RESULT_TYPE_UNSPECIFIED
        description: |-
          - RESPONSE_RESULT_TYPE_UNSPECIFIED: Default zero value enumeration
           - RESPONSE_RESULT_TYPE_NOOP: The message did not call the IBC application callbacks (because, for example, the packet had already been relayed)
           - RESPONSE_RESULT_TYPE_SUCCESS: The message was executed successfully
        title: >-
          ResponseResultType defines the possible outcomes of the execution of a
          message
    description: MsgTimeoutOnCloseResponse defines the Msg/TimeoutOnClose response type.
  ibc.core.channel.v1.MsgTimeoutResponse:
    type: object
    properties:
      result:
        type: string
        enum:
          - RESPONSE_RESULT_TYPE_UNSPECIFIED
          - RESPONSE_RESULT_TYPE_NOOP
          - RESPONSE_RESULT_TYPE_SUCCESS
        default: RESPONSE_RESULT_TYPE_UNSPECIFIED
        description: |-
          - RESPONSE_RESULT_TYPE_UNSPECIFIED: Default zero value enumeration
           - RESPONSE_RESULT_TYPE_NOOP: The message did not call the IBC application callbacks (because, for example, the packet had already been relayed)
           - RESPONSE_RESULT_TYPE_SUCCESS: The message was executed successfully
        title: >-
          ResponseResultType defines the possible outcomes of the execution of a
          message
    description: MsgTimeoutResponse defines the Msg/Timeout response type.
  ibc.core.channel.v1.Order:
    type: string
    enum:
      - ORDER_NONE_UNSPECIFIED
      - ORDER_UNORDERED
      - ORDER_ORDERED
    default: ORDER_NONE_UNSPECIFIED
    description: |-
      - ORDER_NONE_UNSPECIFIED: zero-value for channel ordering
       - ORDER_UNORDERED: packets can be delivered in any order, which may differ from the order in
      which they were sent.
       - ORDER_ORDERED: packets are delivered exactly in the order which they were sent
    title: Order defines if a channel is ORDERED or UNORDERED
  ibc.core.channel.v1.Packet:
    type: object
    properties:
      sequence:
        type: string
        format: uint64
        description: >-
          number corresponds to the order of sends and receives, where a Packet

          with an earlier sequence number must be sent and received before a
          Packet

          with a later sequence number.
      source_port:
        type: string
        description: identifies the port on the sending chain.
      source_channel:
        type: string
        description: identifies the channel end on the sending chain.
      destination_port:
        type: string
        description: identifies the port on the receiving chain.
      destination_channel:
        type: string
        description: identifies the channel end on the receiving chain.
      data:
        type: string
        format: byte
        title: actual opaque bytes transferred directly to the application module
      timeout_height:
        title: block height after which the packet times out
        type: object
        properties:
          revision_number:
            type: string
            format: uint64
            title: the revision that the client is currently on
          revision_height:
            type: string
            format: uint64
            title: the height within the given revision
        description: >-
          Normally the RevisionHeight is incremented at each height while
          keeping

          RevisionNumber the same. However some consensus algorithms may choose
          to

          reset the height in certain conditions e.g. hard forks, state-machine

          breaking changes In these cases, the RevisionNumber is incremented so
          that

          height continues to be monitonically increasing even as the
          RevisionHeight

          gets reset
      timeout_timestamp:
        type: string
        format: uint64
        title: block timestamp (in nanoseconds) after which the packet times out
    title: >-
      Packet defines a type that carries data across different chains through
      IBC
  ibc.core.channel.v1.ResponseResultType:
    type: string
    enum:
      - RESPONSE_RESULT_TYPE_UNSPECIFIED
      - RESPONSE_RESULT_TYPE_NOOP
      - RESPONSE_RESULT_TYPE_SUCCESS
    default: RESPONSE_RESULT_TYPE_UNSPECIFIED
    description: |-
      - RESPONSE_RESULT_TYPE_UNSPECIFIED: Default zero value enumeration
       - RESPONSE_RESULT_TYPE_NOOP: The message did not call the IBC application callbacks (because, for example, the packet had already been relayed)
       - RESPONSE_RESULT_TYPE_SUCCESS: The message was executed successfully
    title: >-
      ResponseResultType defines the possible outcomes of the execution of a
      message
  ibc.core.channel.v1.State:
    type: string
    enum:
      - STATE_UNINITIALIZED_UNSPECIFIED
      - STATE_INIT
      - STATE_TRYOPEN
      - STATE_OPEN
      - STATE_CLOSED
    default: STATE_UNINITIALIZED_UNSPECIFIED
    description: |-
      State defines if a channel is in one of the following states:
      CLOSED, INIT, TRYOPEN, OPEN or UNINITIALIZED.

       - STATE_UNINITIALIZED_UNSPECIFIED: Default State
       - STATE_INIT: A channel has just started the opening handshake.
       - STATE_TRYOPEN: A channel has acknowledged the handshake step on the counterparty chain.
       - STATE_OPEN: A channel has completed the handshake. Open channels are
      ready to send and receive packets.
       - STATE_CLOSED: A channel has been closed and can no longer be used to send or receive
      packets.
  cosmos.upgrade.v1beta1.Plan:
    type: object
    properties:
      name:
        type: string
        description: >-
          Sets the name for the upgrade. This name will be used by the upgraded

          version of the software to apply any special "on-upgrade" commands
          during

          the first BeginBlock method after the upgrade is applied. It is also
          used

          to detect whether a software version can handle a given upgrade. If no

          upgrade handler with this name has been set in the software, it will
          be

          assumed that the software is out-of-date when the upgrade Time or
          Height is

          reached and the software will exit.
      time:
        type: string
        format: date-time
        description: >-
          Deprecated: Time based upgrades have been deprecated. Time based
          upgrade logic

          has been removed from the SDK.

          If this field is not empty, an error will be thrown.
      height:
        type: string
        format: int64
        description: The height at which the upgrade must be performed.
      info:
        type: string
        title: |-
          Any application specific upgrade info to be included on-chain
          such as a git commit that validators could automatically upgrade to
      upgraded_client_state:
        description: >-
          Deprecated: UpgradedClientState field has been deprecated. IBC upgrade
          logic has been

          moved to the IBC module in the sub module 02-client.

          If this field is not empty, an error will be thrown.
        type: object
        properties:
          '@type':
            type: string
            description: >-
              A URL/resource name that uniquely identifies the type of the
              serialized

              protocol buffer message. This string must contain at least

              one "/" character. The last segment of the URL's path must
              represent

              the fully qualified name of the type (as in

              `path/google.protobuf.Duration`). The name should be in a
              canonical form

              (e.g., leading "." is not accepted).


              In practice, teams usually precompile into the binary all types
              that they

              expect it to use in the context of Any. However, for URLs which
              use the

              scheme `http`, `https`, or no scheme, one can optionally set up a
              type

              server that maps type URLs to message definitions as follows:


              * If no scheme is provided, `https` is assumed.

              * An HTTP GET on the URL must yield a [google.protobuf.Type][]
                value in binary format, or produce an error.
              * Applications are allowed to cache lookup results based on the
                URL, or have them precompiled into a binary to avoid any
                lookup. Therefore, binary compatibility needs to be preserved
                on changes to types. (Use versioned type names to manage
                breaking changes.)

              Note: this functionality is not currently available in the
              official

              protobuf release, and it is not used for type URLs beginning with

              type.googleapis.com. As of May 2023, there are no widely used type
              server

              implementations and no plans to implement one.


              Schemes other than `http`, `https` (or the empty scheme) might be

              used with implementation specific semantics.
        additionalProperties: {}
    description: >-
      Plan specifies information about a planned upgrade and when it should
      occur.
  ibc.core.client.v1.MsgCreateClientResponse:
    type: object
    description: MsgCreateClientResponse defines the Msg/CreateClient response type.
  ibc.core.client.v1.MsgIBCSoftwareUpgradeResponse:
    type: object
    description: >-
      MsgIBCSoftwareUpgradeResponse defines the Msg/IBCSoftwareUpgrade response
      type.
  ibc.core.client.v1.MsgRecoverClientResponse:
    type: object
    description: MsgRecoverClientResponse defines the Msg/RecoverClient response type.
  ibc.core.client.v1.MsgSubmitMisbehaviourResponse:
    type: object
    description: |-
      MsgSubmitMisbehaviourResponse defines the Msg/SubmitMisbehaviour response
      type.
  ibc.core.client.v1.MsgUpdateClientResponse:
    type: object
    description: MsgUpdateClientResponse defines the Msg/UpdateClient response type.
  ibc.core.client.v1.MsgUpdateParamsResponse:
    type: object
    description: MsgUpdateParamsResponse defines the MsgUpdateParams response type.
  ibc.core.client.v1.MsgUpgradeClientResponse:
    type: object
    description: MsgUpgradeClientResponse defines the Msg/UpgradeClient response type.
  ibc.core.client.v1.Params:
    type: object
    properties:
      allowed_clients:
        type: array
        items:
          type: string
        description: >-
          allowed_clients defines the list of allowed client state types which
          can be created

          and interacted with. If a client type is removed from the allowed
          clients list, usage

          of this client will be disabled until it is added again to the list.
    description: Params defines the set of IBC light client parameters.
  ibc.core.commitment.v1.MerklePrefix:
    type: object
    properties:
      key_prefix:
        type: string
        format: byte
    title: |-
      MerklePrefix is merkle path prefixed to the key.
      The constructed key from the Path and the key will be append(Path.KeyPath,
      append(Path.KeyPrefix, key...))
  ibc.core.connection.v1.Counterparty:
    type: object
    properties:
      client_id:
        type: string
        description: >-
          identifies the client on the counterparty chain associated with a
          given

          connection.
      connection_id:
        type: string
        description: >-
          identifies the connection end on the counterparty chain associated
          with a

          given connection.
      prefix:
        description: commitment merkle prefix of the counterparty chain.
        type: object
        properties:
          key_prefix:
            type: string
            format: byte
        title: >-
          MerklePrefix is merkle path prefixed to the key.

          The constructed key from the Path and the key will be
          append(Path.KeyPath,

          append(Path.KeyPrefix, key...))
    description: >-
      Counterparty defines the counterparty chain associated with a connection
      end.
  ibc.core.connection.v1.MsgConnectionOpenAckResponse:
    type: object
    description: >-
      MsgConnectionOpenAckResponse defines the Msg/ConnectionOpenAck response
      type.
  ibc.core.connection.v1.MsgConnectionOpenConfirmResponse:
    type: object
    description: |-
      MsgConnectionOpenConfirmResponse defines the Msg/ConnectionOpenConfirm
      response type.
  ibc.core.connection.v1.MsgConnectionOpenInitResponse:
    type: object
    description: |-
      MsgConnectionOpenInitResponse defines the Msg/ConnectionOpenInit response
      type.
  ibc.core.connection.v1.MsgConnectionOpenTryResponse:
    type: object
    description: >-
      MsgConnectionOpenTryResponse defines the Msg/ConnectionOpenTry response
      type.
  ibc.core.connection.v1.MsgUpdateParamsResponse:
    type: object
    description: MsgUpdateParamsResponse defines the MsgUpdateParams response type.
  ibc.core.connection.v1.Params:
    type: object
    properties:
      max_expected_time_per_block:
        type: string
        format: uint64
        description: >-
          maximum expected time per block (in nanoseconds), used to enforce
          block delay. This parameter should reflect the

          largest amount of time that the chain might reasonably take to produce
          the next block under normal operating

          conditions. A safe choice is 3-5x the expected time per block.
    description: Params defines the set of Connection parameters.
  ibc.core.connection.v1.Version:
    type: object
    properties:
      identifier:
        type: string
        title: unique version identifier
      features:
        type: array
        items:
          type: string
        title: list of features compatible with the specified identifier
    description: |-
      Version defines the versioning scheme used to negotiate the IBC verison in
      the connection handshake.
  layer.bridge.MsgRegisterOperatorPubkeyResponse:
    type: object
  layer.bridge.MsgSubmitBridgeValsetSignatureResponse:
    type: object
  layer.bridge.MsgSubmitOracleAttestationResponse:
    type: object
  layer.bridge.Aggregate:
    type: object
    properties:
      queryId:
        type: string
      aggregateValue:
        type: string
      aggregateReporter:
        type: string
      reporterPower:
        type: string
        format: int64
      standardDeviation:
        type: number
        format: double
      reporters:
        type: array
        items:
          type: object
          properties:
            reporter:
              type: string
            power:
              type: string
              format: int64
      flagged:
        type: boolean
      nonce:
        type: string
        format: int64
      aggregateReportIndex:
        type: string
        format: int64
      height:
        type: string
        format: int64
  layer.bridge.AggregateReporter:
    type: object
    properties:
      reporter:
        type: string
      power:
        type: string
        format: int64
  layer.bridge.BridgeValidator:
    type: object
    properties:
      ethereumAddress:
        type: string
      power:
        type: string
        format: uint64
  layer.bridge.Params:
    type: object
    description: Params defines the parameters for the module.
  layer.bridge.QueryGetCurrentAggregateReportResponse:
    type: object
    properties:
      aggregate:
        type: object
        properties:
          queryId:
            type: string
          aggregateValue:
            type: string
          aggregateReporter:
            type: string
          reporterPower:
            type: string
            format: int64
          standardDeviation:
            type: number
            format: double
          reporters:
            type: array
            items:
              type: object
              properties:
                reporter:
                  type: string
                power:
                  type: string
                  format: int64
          flagged:
            type: boolean
          nonce:
            type: string
            format: int64
          aggregateReportIndex:
            type: string
            format: int64
          height:
            type: string
            format: int64
      timestamp:
        type: string
        format: uint64
<<<<<<< HEAD
  layer.bridge.QueryGetDataBeforeResponse:
    type: object
    properties:
      aggregate:
        type: object
        properties:
          queryId:
            type: string
          aggregateValue:
            type: string
          aggregateReporter:
            type: string
          reporterPower:
            type: string
            format: int64
          standardDeviation:
            type: number
            format: double
          reporters:
            type: array
            items:
              type: object
              properties:
                reporter:
                  type: string
                power:
                  type: string
                  format: int64
          flagged:
            type: boolean
          nonce:
            type: string
            format: int64
          aggregateReportIndex:
            type: string
            format: int64
          height:
            type: string
            format: int64
      timestamp:
        type: string
        format: uint64
=======
>>>>>>> b0136e81
  layer.bridge.QueryGetEvmAddressByValidatorAddressResponse:
    type: object
    properties:
      evmAddress:
        type: string
  layer.bridge.QueryGetEvmValidatorsResponse:
    type: object
    properties:
      bridgeValidatorSet:
        type: array
        items:
          type: object
          properties:
            ethereumAddress:
              type: string
            power:
              type: string
              format: uint64
  layer.bridge.QueryGetOracleAttestationsResponse:
    type: object
    properties:
      attestations:
        type: array
        items:
          type: string
  layer.bridge.QueryGetValidatorCheckpointParamsResponse:
    type: object
    properties:
      checkpoint:
        type: string
      valsetHash:
        type: string
      timestamp:
        type: string
        format: int64
      powerThreshold:
        type: string
        format: int64
  layer.bridge.QueryGetValidatorCheckpointResponse:
    type: object
    properties:
      validatorCheckpoint:
        type: string
  layer.bridge.QueryGetValidatorTimestampByIndexResponse:
    type: object
    properties:
      timestamp:
        type: string
        format: int64
  layer.bridge.QueryGetValsetByTimestampResponse:
    type: object
    properties:
      bridgeValidatorSet:
        type: array
        items:
          type: object
          properties:
            ethereumAddress:
              type: string
            power:
              type: string
              format: uint64
  layer.bridge.QueryGetValsetSigsResponse:
    type: object
    properties:
      signatures:
        type: array
        items:
          type: string
  layer.bridge.QueryParamsResponse:
    type: object
    properties:
      params:
        description: params holds all the parameters of this module.
        type: object
    description: QueryParamsResponse is response type for the Query/Params RPC method.
  layer.oracle.Aggregate:
    type: object
    properties:
      queryId:
        type: string
      aggregateValue:
        type: string
      aggregateReporter:
        type: string
      reporterPower:
        type: string
        format: int64
      standardDeviation:
        type: number
        format: double
      reporters:
        type: array
        items:
          type: object
          properties:
            reporter:
              type: string
            power:
              type: string
              format: int64
      flagged:
        type: boolean
      nonce:
        type: string
        format: int64
      aggregateReportIndex:
        type: string
        format: int64
      height:
        type: string
        format: int64
  layer.oracle.AggregateReporter:
    type: object
    properties:
      reporter:
        type: string
      power:
        type: string
        format: int64
  layer.daemons.ExchangePrice:
    type: object
    properties:
      exchange_id:
        type: string
      price:
        type: string
        format: uint64
      last_update_time:
        type: string
        format: date-time
    title: ExchangePrice represents a specific exchange's market price
  layer.daemons.MarketPriceUpdate:
    type: object
    properties:
      market_id:
        type: integer
        format: int64
      exchange_prices:
        type: array
        items:
          type: object
          properties:
            exchange_id:
              type: string
            price:
              type: string
              format: uint64
            last_update_time:
              type: string
              format: date-time
          title: ExchangePrice represents a specific exchange's market price
    title: MarketPriceUpdate represents an update to a single market
  layer.daemons.UpdateMarketPricesResponse:
    type: object
    description: >-
      UpdateMarketPricesResponse is a response message for updating market
      prices.
  layer.daemons.GetAllMedianValuesResponse:
    type: object
    properties:
      median_values:
        type: array
        items:
          type: object
          properties:
            market_id:
              type: integer
              format: int64
              title: marketId is the market id for a pair
            price:
              type: string
              format: uint64
            exponent:
              type: integer
              format: int32
          title: MedianValues is the median value for a market
    title: GetAllMedianValuesResponse is the response for the GetAllMedianValues rpc
  layer.daemons.GetMedianValueResponse:
    type: object
    properties:
      median_values:
        type: object
        properties:
          market_id:
            type: integer
            format: int64
            title: marketId is the market id for a pair
          price:
            type: string
            format: uint64
          exponent:
            type: integer
            format: int32
        title: MedianValues is the median value for a market
    title: GetMedianValueResponse is the response for the GetMedianValue rpc
  layer.daemons.MedianValues:
    type: object
    properties:
      market_id:
        type: integer
        format: int64
        title: marketId is the market id for a pair
      price:
        type: string
        format: uint64
      exponent:
        type: integer
        format: int32
    title: MedianValues is the median value for a market
  layer.dispute.Params:
    type: object
    description: Params defines the parameters for the module.
  layer.dispute.QueryParamsResponse:
    type: object
    properties:
      params:
        description: params holds all the parameters of this module.
        type: object
    description: QueryParamsResponse is response type for the Query/Params RPC method.
  layer.dispute.DisputeCategory:
    type: string
    enum:
      - DISPUTE_CATEGORY_UNSPECIFIED
      - DISPUTE_CATEGORY_WARNING
      - DISPUTE_CATEGORY_MINOR
      - DISPUTE_CATEGORY_MAJOR
    default: DISPUTE_CATEGORY_UNSPECIFIED
    description: |2-
       - DISPUTE_CATEGORY_UNSPECIFIED: UNSPECIFIED defines an invalid dispute category.
       - DISPUTE_CATEGORY_WARNING: WARNING defines a 1 percent slashing.
       - DISPUTE_CATEGORY_MINOR: MINOR defines a 5 percent slashing.
       - DISPUTE_CATEGORY_MAJOR: MAJOR defines a 100 percent slashing.
  layer.dispute.MicroReport:
    type: object
    properties:
      reporter:
        type: string
      power:
        type: string
        format: int64
      queryId:
        type: string
      value:
        type: string
      timestamp:
        type: string
        format: int64
  layer.dispute.MsgAddFeeToDisputeResponse:
    type: object
  layer.dispute.MsgProposeDisputeResponse:
    type: object
  layer.dispute.MsgVoteResponse:
    type: object
  layer.dispute.VoteEnum:
    type: string
    enum:
      - VOTE_INVALID
      - VOTE_SUPPORT
      - VOTE_AGAINST
    default: VOTE_INVALID
  layer.oracle.MsgCommitReportResponse:
    type: object
  layer.oracle.MsgSubmitValueResponse:
    type: object
  layer.oracle.MsgTipResponse:
    type: object
  layer.oracle.MsgUpdateParamsResponse:
    type: object
  layer.oracle.Params:
    type: object
    properties:
      cycle_list:
        type: array
        items:
          type: string
    description: Params defines the parameters for the module.
  layer.oracle.MicroReport:
    type: object
    properties:
      reporter:
        type: string
      power:
        type: string
        format: int64
      queryType:
        type: string
      queryId:
        type: string
      aggregateMethod:
        type: string
      value:
        type: string
      blockNumber:
        type: string
        format: int64
      timestamp:
        type: string
        format: date-time
  layer.oracle.QueryCurrentCyclelistQueryResponse:
    type: object
    properties:
      querydata:
        type: string
  layer.oracle.QueryGetAggregatedReportResponse:
    type: object
    properties:
      report:
        type: object
        properties:
          queryId:
            type: string
          aggregateValue:
            type: string
          aggregateReporter:
            type: string
          reporterPower:
            type: string
            format: int64
          standardDeviation:
            type: number
            format: double
          reporters:
            type: array
            items:
              type: object
              properties:
                reporter:
                  type: string
                power:
                  type: string
                  format: int64
          flagged:
            type: boolean
          nonce:
            type: string
            format: int64
          aggregateReportIndex:
            type: string
            format: int64
          height:
            type: string
            format: int64
  layer.oracle.QueryGetCurrentTipResponse:
    type: object
    properties:
      tips:
        type: object
        properties:
          query_data:
            type: string
            title: queryData is the query data that was tipped
          amount:
            title: amount is the amount that was tipped
            type: object
            properties:
              denom:
                type: string
              amount:
                type: string
            description: >-
              Coin defines a token with a denomination and an amount.


              NOTE: The amount field is an Int which implements the custom
              method

              signatures required by gogoproto.
          total_tips:
            title: totalTips is the total amount of tips for this query data so far
            type: object
            properties:
              denom:
                type: string
              amount:
                type: string
            description: >-
              Coin defines a token with a denomination and an amount.


              NOTE: The amount field is an Int which implements the custom
              method

              signatures required by gogoproto.
        title: >-
          Tips is a struct that contains the query data and the amount it was
          tipped
  layer.oracle.QueryGetReportsbyQidResponse:
    type: object
    properties:
      reports:
        type: object
        properties:
          microReports:
            type: array
            items:
              type: object
              properties:
                reporter:
                  type: string
                power:
                  type: string
                  format: int64
                queryType:
                  type: string
                queryId:
                  type: string
                aggregateMethod:
                  type: string
                value:
                  type: string
                blockNumber:
                  type: string
                  format: int64
                timestamp:
                  type: string
                  format: date-time
  layer.oracle.QueryGetReportsbyReporterResponse:
    type: object
    properties:
      microReports:
        type: array
        items:
          type: object
          properties:
            reporter:
              type: string
            power:
              type: string
              format: int64
            queryType:
              type: string
            queryId:
              type: string
            aggregateMethod:
              type: string
            value:
              type: string
            blockNumber:
              type: string
              format: int64
            timestamp:
              type: string
              format: date-time
  layer.oracle.QueryGetTimeBasedRewardsResponse:
    type: object
    properties:
      reward:
        type: object
        properties:
          denom:
            type: string
          amount:
            type: string
        description: |-
          Coin defines a token with a denomination and an amount.

          NOTE: The amount field is an Int which implements the custom method
          signatures required by gogoproto.
  layer.oracle.QueryGetUserTipTotalResponse:
    type: object
    properties:
      totalTips:
        type: object
        properties:
          address:
            type: string
          total:
            type: object
            properties:
              denom:
                type: string
              amount:
                type: string
            description: >-
              Coin defines a token with a denomination and an amount.


              NOTE: The amount field is an Int which implements the custom
              method

              signatures required by gogoproto.
  layer.oracle.QueryParamsResponse:
    type: object
    properties:
      params:
        description: params holds all the parameters of this module.
        type: object
        properties:
          cycle_list:
            type: array
            items:
              type: string
    description: QueryParamsResponse is response type for the Query/Params RPC method.
  layer.oracle.Reports:
    type: object
    properties:
      microReports:
        type: array
        items:
          type: object
          properties:
            reporter:
              type: string
            power:
              type: string
              format: int64
            queryType:
              type: string
            queryId:
              type: string
            aggregateMethod:
              type: string
            value:
              type: string
            blockNumber:
              type: string
              format: int64
            timestamp:
              type: string
              format: date-time
  layer.oracle.Tips:
    type: object
    properties:
      query_data:
        type: string
        title: queryData is the query data that was tipped
      amount:
        title: amount is the amount that was tipped
        type: object
        properties:
          denom:
            type: string
          amount:
            type: string
        description: |-
          Coin defines a token with a denomination and an amount.

          NOTE: The amount field is an Int which implements the custom method
          signatures required by gogoproto.
      total_tips:
        title: totalTips is the total amount of tips for this query data so far
        type: object
        properties:
          denom:
            type: string
          amount:
            type: string
        description: |-
          Coin defines a token with a denomination and an amount.

          NOTE: The amount field is an Int which implements the custom method
          signatures required by gogoproto.
    title: Tips is a struct that contains the query data and the amount it was tipped
  layer.oracle.UserTipTotal:
    type: object
    properties:
      address:
        type: string
      total:
        type: object
        properties:
          denom:
            type: string
          amount:
            type: string
        description: |-
          Coin defines a token with a denomination and an amount.

          NOTE: The amount field is an Int which implements the custom method
          signatures required by gogoproto.
  layer.registry.ABIComponent:
    type: object
    properties:
      name:
        type: string
        title: name
      type:
        type: string
        title: type
      nested_component:
        type: array
        items:
          type: object
          $ref: '#/definitions/layer.registry.ABIComponent'
        title: consider taking this recursion out and make it once only
    title: ABIComponent is a specification for how to interpret abi_components
  layer.registry.DataSpec:
    type: object
    properties:
      document_hash:
        type: string
        title: ipfs hash of the data spec
      response_value_type:
        type: string
        title: the value's datatype for decoding the value
      abi_components:
        type: array
        items:
          type: object
          $ref: '#/definitions/layer.registry.ABIComponent'
        title: the abi components for decoding
      aggregation_method:
        type: string
        title: >-
          how to aggregate the data (ie. average, median, mode, etc) for
          aggregating reports and arriving at final value
      registrar:
        type: string
        title: address that originally registered the data spec
      report_buffer_window:
        type: string
        title: >-
          report_buffer_window specifies the duration of the time window
          following an initial report

          during which additional reports can be submitted. This duration acts
          as a buffer, allowing

          a collection of related reports in a defined time frame. The window
          ensures that all

          pertinent reports are aggregated together before arriving at a final
          value. This defaults

          to 0s if not specified.

          extensions: treat as a golang time.duration, don't allow nil values,
          don't omit empty values
    title: DataSpec is a specification for how to interpret and aggregate data
  layer.registry.Params:
    type: object
    description: Params defines the parameters for the module.
  layer.registry.QueryDecodeQuerydataResponse:
    type: object
    properties:
      spec:
        type: string
        description: spec is the decoded json represention of the query data hex string.
    description: >-
      QueryDecodeQuerydataResponse is response type for the
      Query/DecodeQuerydata RPC method.
  layer.registry.QueryDecodeValueResponse:
    type: object
    properties:
      decodedValue:
        type: string
        description: decodedValue is the decoded value of the hex string.
    description: >-
      QueryDecodeValueResponse is response type for the Query/DecodeValue RPC
      method.
  layer.registry.QueryGenerateQuerydataResponse:
    type: object
    properties:
      querydata:
        type: string
        description: querydata is the generated querydata hex string.
    description: >-
      QueryGenerateQuerydataResponse is response type for the
      Query/GenerateQuerydata RPC method.
  layer.registry.QueryGetDataSpecResponse:
    type: object
    properties:
      spec:
        $ref: '#/definitions/layer.registry.DataSpec'
        description: spec is the data spec corresponding to the query type.
    description: >-
      QueryGetDataSpecResponse is response type for the Query/GetDataSpec RPC
      method.
  layer.registry.QueryParamsResponse:
    type: object
    properties:
      params:
        description: params holds all the parameters of this module.
        type: object
    description: QueryParamsResponse is response type for the Query/Params RPC method.
  layer.registry.MsgRegisterSpecResponse:
    type: object
    description: MsgRegisterSpecResponse defines the Msg/RegisterSpec response type.
  layer.registry.MsgUpdateDataSpecResponse:
    type: object
  cosmos.staking.v1beta1.Commission:
    type: object
    properties:
      commission_rates:
        description: >-
          commission_rates defines the initial commission rates to be used for
          creating a validator.
        type: object
        properties:
          rate:
            type: string
            description: rate is the commission rate charged to delegators, as a fraction.
          max_rate:
            type: string
            description: >-
              max_rate defines the maximum commission rate which validator can
              ever charge, as a fraction.
          max_change_rate:
            type: string
            description: >-
              max_change_rate defines the maximum daily increase of the
              validator commission, as a fraction.
      update_time:
        type: string
        format: date-time
        description: update_time is the last time the commission rate was changed.
    description: Commission defines commission parameters for a given validator.
  layer.reporter.MsgCreateReporterResponse:
    type: object
  layer.reporter.MsgDelegateReporterResponse:
    type: object
    description: >-
      MsgDelegateReporterResponse defines the response structure for executing a
      MsgDelegateReporter message.
  layer.reporter.MsgUndelegateReporterResponse:
    type: object
  layer.reporter.MsgUnjailReporterResponse:
    type: object
    description: MsgUnjailReporterResponse defines the Msg/UnjailReporter response type.
  layer.reporter.MsgUpdateParamsResponse:
    type: object
    description: |-
      MsgUpdateParamsResponse defines the response structure for executing a
      MsgUpdateParams message.
  layer.reporter.MsgWithdrawDelegatorRewardResponse:
    type: object
    properties:
      amount:
        type: array
        items:
          type: object
          properties:
            denom:
              type: string
            amount:
              type: string
          description: |-
            Coin defines a token with a denomination and an amount.

            NOTE: The amount field is an Int which implements the custom method
            signatures required by gogoproto.
    description: |-
      MsgWithdrawDelegatorRewardResponse defines the Msg/WithdrawDelegatorReward
      response type.
  layer.reporter.MsgWithdrawReporterCommissionResponse:
    type: object
    properties:
      amount:
        type: array
        items:
          type: object
          properties:
            denom:
              type: string
            amount:
              type: string
          description: |-
            Coin defines a token with a denomination and an amount.

            NOTE: The amount field is an Int which implements the custom method
            signatures required by gogoproto.
    description: |-
      MsgWithdrawReporterCommissionResponse defines the
      Msg/WithdrawReporterCommission response type.
  layer.reporter.Params:
    type: object
    properties:
      min_commission_rate:
        type: string
        title: >-
          min_commission_rate, adopted from staking module, is the minimum
          commission rate a reporter can their delegators
    description: Params defines the parameters for the module.
  layer.reporter.TokenOrigin:
    type: object
    properties:
      validator_address:
        type: string
        title: >-
          validator_address is the address of the validator that tokens in
          staking are delegated to
      amount:
        type: string
        title: >-
          amount is the amount of tokens to be delegated to a reporter from a
          delegation in staking
    title: TokenOrigin is a message to store the origin of a token
  cosmos.base.v1beta1.DecCoin:
    type: object
    properties:
      denom:
        type: string
      amount:
        type: string
    description: |-
      DecCoin defines a token with a denomination and a decimal amount.

      NOTE: The amount field is an Dec which implements the custom method
      signatures required by gogoproto.
  layer.reporter.OracleReporter:
    type: object
    properties:
      reporter:
        type: string
        title: reporter is the address of the reporter
      total_tokens:
        type: string
        title: tokens is the amount of tokens the reporter has
      commission:
        title: commission for the reporter
        type: object
        properties:
          commission_rates:
            description: >-
              commission_rates defines the initial commission rates to be used
              for creating a validator.
            type: object
            properties:
              rate:
                type: string
                description: >-
                  rate is the commission rate charged to delegators, as a
                  fraction.
              max_rate:
                type: string
                description: >-
                  max_rate defines the maximum commission rate which validator
                  can ever charge, as a fraction.
              max_change_rate:
                type: string
                description: >-
                  max_change_rate defines the maximum daily increase of the
                  validator commission, as a fraction.
          update_time:
            type: string
            format: date-time
            description: update_time is the last time the commission rate was changed.
        description: Commission defines commission parameters for a given validator.
      jailed:
        type: boolean
        title: jailed is a bool whether the reporter is jailed or not
      jailed_until:
        type: string
        format: date-time
        title: jailed_until is the time the reporter is jailed until
    title: OracleReporter is the struct that holds the data for a reporter
  layer.reporter.QueryDelegationRewardsResponse:
    type: object
    properties:
      rewards:
        type: array
        items:
          type: object
          properties:
            denom:
              type: string
            amount:
              type: string
          description: |-
            DecCoin defines a token with a denomination and a decimal amount.

            NOTE: The amount field is an Dec which implements the custom method
            signatures required by gogoproto.
        description: rewards defines the rewards accrued by a delegation.
    description: |-
      QueryDelegationRewardsResponse is the response type for the
      Query/DelegationRewards RPC method.
  layer.reporter.QueryDelegatorReporterResponse:
    type: object
    properties:
      reporter:
        type: string
        description: reporter defines the reporter of a delegator.
    description: |-
      QueryDelegatorReporterResponse is the response type for the
      Query/DelegatorReporter RPC method.
  layer.reporter.QueryParamsResponse:
    type: object
    properties:
      params:
        description: params holds all the parameters of this module.
        type: object
        properties:
          min_commission_rate:
            type: string
            title: >-
              min_commission_rate, adopted from staking module, is the minimum
              commission rate a reporter can their delegators
    description: QueryParamsResponse is response type for the Query/Params RPC method.
  layer.reporter.QueryReporterCommissionResponse:
    type: object
    properties:
      commission:
        description: commission defines the commission the reporter received.
        type: object
        properties:
          commission:
            type: array
            items:
              type: object
              properties:
                denom:
                  type: string
                amount:
                  type: string
              description: >-
                DecCoin defines a token with a denomination and a decimal
                amount.


                NOTE: The amount field is an Dec which implements the custom
                method

                signatures required by gogoproto.
            title: commission is the accumulated commission for the reporter
        title: >-
          ReporterAccumulatedCommission represents accumulated commission for a
          reporter
    title: |-
      QueryReporterCommissionResponse is the response type for the
      Query/ReporterCommission RPC method
  layer.reporter.QueryReporterOutstandingRewardsResponse:
    type: object
    properties:
      rewards:
        type: object
        properties:
          rewards:
            type: array
            items:
              type: object
              properties:
                denom:
                  type: string
                amount:
                  type: string
              description: >-
                DecCoin defines a token with a denomination and a decimal
                amount.


                NOTE: The amount field is an Dec which implements the custom
                method

                signatures required by gogoproto.
            title: rewards is the outstanding rewards for the reporter
        description: >-
          ReporterOutstandingRewards represents outstanding (un-withdrawn)
          rewards

          for a reporter inexpensive to track, allows simple sanity checks.
    description: |-
      QueryReporterOutstandingRewardsResponse is the response type for the
      Query/ReporterOutstandingRewards RPC method.
  layer.reporter.QueryReporterResponse:
    type: object
    properties:
      reporter:
        type: object
        properties:
          reporter:
            type: string
            title: reporter is the address of the reporter
          total_tokens:
            type: string
            title: tokens is the amount of tokens the reporter has
          commission:
            title: commission for the reporter
            type: object
            properties:
              commission_rates:
                description: >-
                  commission_rates defines the initial commission rates to be
                  used for creating a validator.
                type: object
                properties:
                  rate:
                    type: string
                    description: >-
                      rate is the commission rate charged to delegators, as a
                      fraction.
                  max_rate:
                    type: string
                    description: >-
                      max_rate defines the maximum commission rate which
                      validator can ever charge, as a fraction.
                  max_change_rate:
                    type: string
                    description: >-
                      max_change_rate defines the maximum daily increase of the
                      validator commission, as a fraction.
              update_time:
                type: string
                format: date-time
                description: update_time is the last time the commission rate was changed.
            description: Commission defines commission parameters for a given validator.
          jailed:
            type: boolean
            title: jailed is a bool whether the reporter is jailed or not
          jailed_until:
            type: string
            format: date-time
            title: jailed_until is the time the reporter is jailed until
        title: OracleReporter is the struct that holds the data for a reporter
    description: >-
      QueryReporterResponse is the response type for the Query/Reporter RPC
      method.
  layer.reporter.QueryReporterStakeResponse:
    type: object
    properties:
      stake:
        type: string
        description: stake defines the total tokens of a reporter.
    description: |-
      QueryReporterStakeResponse is the response type for the
      Query/ReporterStake RPC method.
  layer.reporter.QueryReportersResponse:
    type: object
    properties:
      reporters:
        type: array
        items:
          type: object
          properties:
            reporter:
              type: string
              title: reporter is the address of the reporter
            total_tokens:
              type: string
              title: tokens is the amount of tokens the reporter has
            commission:
              title: commission for the reporter
              type: object
              properties:
                commission_rates:
                  description: >-
                    commission_rates defines the initial commission rates to be
                    used for creating a validator.
                  type: object
                  properties:
                    rate:
                      type: string
                      description: >-
                        rate is the commission rate charged to delegators, as a
                        fraction.
                    max_rate:
                      type: string
                      description: >-
                        max_rate defines the maximum commission rate which
                        validator can ever charge, as a fraction.
                    max_change_rate:
                      type: string
                      description: >-
                        max_change_rate defines the maximum daily increase of
                        the validator commission, as a fraction.
                update_time:
                  type: string
                  format: date-time
                  description: >-
                    update_time is the last time the commission rate was
                    changed.
              description: Commission defines commission parameters for a given validator.
            jailed:
              type: boolean
              title: jailed is a bool whether the reporter is jailed or not
            jailed_until:
              type: string
              format: date-time
              title: jailed_until is the time the reporter is jailed until
          title: OracleReporter is the struct that holds the data for a reporter
        description: all the reporters.
    description: >-
      QueryReportersResponse is the response type for the Query/Reporters RPC
      method.
  layer.reporter.ReporterAccumulatedCommission:
    type: object
    properties:
      commission:
        type: array
        items:
          type: object
          properties:
            denom:
              type: string
            amount:
              type: string
          description: |-
            DecCoin defines a token with a denomination and a decimal amount.

            NOTE: The amount field is an Dec which implements the custom method
            signatures required by gogoproto.
        title: commission is the accumulated commission for the reporter
    title: >-
      ReporterAccumulatedCommission represents accumulated commission for a
      reporter
  layer.reporter.ReporterOutstandingRewards:
    type: object
    properties:
      rewards:
        type: array
        items:
          type: object
          properties:
            denom:
              type: string
            amount:
              type: string
          description: |-
            DecCoin defines a token with a denomination and a decimal amount.

            NOTE: The amount field is an Dec which implements the custom method
            signatures required by gogoproto.
        title: rewards is the outstanding rewards for the reporter
    description: |-
      ReporterOutstandingRewards represents outstanding (un-withdrawn) rewards
      for a reporter inexpensive to track, allows simple sanity checks.<|MERGE_RESOLUTION|>--- conflicted
+++ resolved
@@ -77,7 +77,6 @@
           type: string
       tags:
         - Query
-<<<<<<< HEAD
   /layer/bridge/get_data_before/{queryId}/{timestamp}:
     get:
       operationId: LayerBridgeGetDataBefore
@@ -156,8 +155,6 @@
           format: int64
       tags:
         - Query
-=======
->>>>>>> b0136e81
   /layer/bridge/get_evm_address_by_validator_address/{validatorAddress}:
     get:
       operationId: LayerBridgeGetEvmAddressByValidatorAddress
@@ -479,144 +476,6 @@
     get:
       summary: Parameters queries the parameters of the module.
       operationId: LayerBridgeParams
-      responses:
-        '200':
-          description: A successful response.
-          schema:
-            type: object
-            properties:
-              params:
-                description: params holds all the parameters of this module.
-                type: object
-            description: >-
-              QueryParamsResponse is response type for the Query/Params RPC
-              method.
-        default:
-          description: An unexpected error response.
-          schema:
-            type: object
-            properties:
-              code:
-                type: integer
-                format: int32
-              message:
-                type: string
-              details:
-                type: array
-                items:
-                  type: object
-                  properties:
-                    '@type':
-                      type: string
-                  additionalProperties: {}
-      tags:
-        - Query
-  /layer/api/get_all_median_values:
-    get:
-      summary: GetAllMedianValues returns the median values for all markets
-      operationId: LayerDaemonsGetAllMedianValues
-      responses:
-        '200':
-          description: A successful response.
-          schema:
-            type: object
-            properties:
-              median_values:
-                type: array
-                items:
-                  type: object
-                  properties:
-                    market_id:
-                      type: integer
-                      format: int64
-                      title: marketId is the market id for a pair
-                    price:
-                      type: string
-                      format: uint64
-                    exponent:
-                      type: integer
-                      format: int32
-                  title: MedianValues is the median value for a market
-            title: >-
-              GetAllMedianValuesResponse is the response for the
-              GetAllMedianValues rpc
-        default:
-          description: An unexpected error response.
-          schema:
-            type: object
-            properties:
-              code:
-                type: integer
-                format: int32
-              message:
-                type: string
-              details:
-                type: array
-                items:
-                  type: object
-                  properties:
-                    '@type':
-                      type: string
-                  additionalProperties: {}
-      tags:
-        - MedianValuesService
-  /layer/api/get_median_value/{query_data}:
-    get:
-      summary: >-
-        GetMedianValue returns the median value for a market given a query data
-        that a market is associated with
-      operationId: LayerDaemonsGetMedianValue
-      responses:
-        '200':
-          description: A successful response.
-          schema:
-            type: object
-            properties:
-              median_values:
-                type: object
-                properties:
-                  market_id:
-                    type: integer
-                    format: int64
-                    title: marketId is the market id for a pair
-                  price:
-                    type: string
-                    format: uint64
-                  exponent:
-                    type: integer
-                    format: int32
-                title: MedianValues is the median value for a market
-            title: GetMedianValueResponse is the response for the GetMedianValue rpc
-        default:
-          description: An unexpected error response.
-          schema:
-            type: object
-            properties:
-              code:
-                type: integer
-                format: int32
-              message:
-                type: string
-              details:
-                type: array
-                items:
-                  type: object
-                  properties:
-                    '@type':
-                      type: string
-                  additionalProperties: {}
-      parameters:
-        - name: query_data
-          description: query data to fetch prices for
-          in: path
-          required: true
-          type: string
-      tags:
-        - MedianValuesService
-  /tellor-io/layer/dispute/params:
-    get:
-      summary: Parameters queries the parameters of the module.
-      operationId: LayerDisputeParams
       responses:
         '200':
           description: A successful response.
@@ -1236,2104 +1095,6 @@
           type: string
       tags:
         - Query
-  /layer/registry/decode_querydata/{querydata}:
-    get:
-      summary: Queries a list of DecodeQuerydata items.
-      operationId: LayerRegistryDecodeQuerydata
-      responses:
-        '200':
-          description: A successful response.
-          schema:
-            type: object
-            properties:
-              spec:
-                type: string
-                description: >-
-                  spec is the decoded json represention of the query data hex
-                  string.
-            description: >-
-              QueryDecodeQuerydataResponse is response type for the
-              Query/DecodeQuerydata RPC method.
-        default:
-          description: An unexpected error response.
-          schema:
-            type: object
-            properties:
-              code:
-                type: integer
-                format: int32
-              message:
-                type: string
-              details:
-                type: array
-                items:
-                  type: object
-                  properties:
-                    '@type':
-                      type: string
-                  additionalProperties: {}
-      parameters:
-        - name: querydata
-          description: querydata is the query data hex string to be decoded.
-          in: path
-          required: true
-          type: string
-      tags:
-        - Query
-  /layer/registry/decode_value/{queryType}/{value}:
-    get:
-      summary: Queries a list of DecodeValue items.
-      operationId: LayerRegistryDecodeValue
-      responses:
-        '200':
-          description: A successful response.
-          schema:
-            type: object
-            properties:
-              decodedValue:
-                type: string
-                description: decodedValue is the decoded value of the hex string.
-            description: >-
-              QueryDecodeValueResponse is response type for the
-              Query/DecodeValue RPC method.
-        default:
-          description: An unexpected error response.
-          schema:
-            type: object
-            properties:
-              code:
-                type: integer
-                format: int32
-              message:
-                type: string
-              details:
-                type: array
-                items:
-                  type: object
-                  properties:
-                    '@type':
-                      type: string
-                  additionalProperties: {}
-      parameters:
-        - name: queryType
-          description: queryType is the key to fetch a the corresponding data spec.
-          in: path
-          required: true
-          type: string
-        - name: value
-          description: value is the value hex string to be decoded.
-          in: path
-          required: true
-          type: string
-      tags:
-        - Query
-  /layer/registry/generate_querydata/{querytype}/{parameters}:
-    get:
-      summary: Queries a list of GenerateQuerydata items.
-      operationId: LayerRegistryGenerateQuerydata
-      responses:
-        '200':
-          description: A successful response.
-          schema:
-            type: object
-            properties:
-              querydata:
-                type: string
-                description: querydata is the generated querydata hex string.
-            description: >-
-              QueryGenerateQuerydataResponse is response type for the
-              Query/GenerateQuerydata RPC method.
-        default:
-          description: An unexpected error response.
-          schema:
-            type: object
-            properties:
-              code:
-                type: integer
-                format: int32
-              message:
-                type: string
-              details:
-                type: array
-                items:
-                  type: object
-                  properties:
-                    '@type':
-                      type: string
-                  additionalProperties: {}
-      parameters:
-        - name: querytype
-          description: querytype for which querydata is to be generated.
-          in: path
-          required: true
-          type: string
-        - name: parameters
-          description: parameters for which querydata is to be generated.
-          in: path
-          required: true
-          type: string
-      tags:
-        - Query
-  /layer/registry/get_data_spec/{query_type}:
-    get:
-      summary: Queries a list of GetDataSpec items.
-      operationId: LayerRegistryGetDataSpec
-      responses:
-        '200':
-          description: A successful response.
-          schema:
-            $ref: '#/definitions/layer.registry.QueryGetDataSpecResponse'
-        default:
-          description: An unexpected error response.
-          schema:
-            type: object
-            properties:
-              code:
-                type: integer
-                format: int32
-              message:
-                type: string
-              details:
-                type: array
-                items:
-                  type: object
-                  properties:
-                    '@type':
-                      type: string
-                  additionalProperties: {}
-      parameters:
-        - name: query_type
-          description: queryType is the key to fetch a the corresponding data spec.
-          in: path
-          required: true
-          type: string
-      tags:
-        - Query
-  /layer/registry/params:
-    get:
-      summary: Parameters queries the parameters of the module.
-      operationId: LayerRegistryParams
-      responses:
-        '200':
-          description: A successful response.
-          schema:
-            type: object
-            properties:
-              params:
-                description: params holds all the parameters of this module.
-                type: object
-            description: >-
-              QueryParamsResponse is response type for the Query/Params RPC
-              method.
-        default:
-          description: An unexpected error response.
-          schema:
-            type: object
-            properties:
-              code:
-                type: integer
-                format: int32
-              message:
-                type: string
-              details:
-                type: array
-                items:
-                  type: object
-                  properties:
-                    '@type':
-                      type: string
-                  additionalProperties: {}
-      tags:
-        - Query
-  /tellor-io/layer/reporter/commission/{reporter_address}:
-    get:
-      summary: ReporterCommission queries accumulated commission for a reporter.
-      operationId: LayerReporterReporterCommission
-      responses:
-        '200':
-          description: A successful response.
-          schema:
-            type: object
-            properties:
-              commission:
-                description: commission defines the commission the reporter received.
-                type: object
-                properties:
-                  commission:
-                    type: array
-                    items:
-                      type: object
-                      properties:
-                        denom:
-                          type: string
-                        amount:
-                          type: string
-                      description: >-
-                        DecCoin defines a token with a denomination and a
-                        decimal amount.
-
-
-                        NOTE: The amount field is an Dec which implements the
-                        custom method
-
-                        signatures required by gogoproto.
-                    title: commission is the accumulated commission for the reporter
-                title: >-
-                  ReporterAccumulatedCommission represents accumulated
-                  commission for a reporter
-            title: |-
-              QueryReporterCommissionResponse is the response type for the
-              Query/ReporterCommission RPC method
-        default:
-          description: An unexpected error response.
-          schema:
-            type: object
-            properties:
-              code:
-                type: integer
-                format: int32
-              message:
-                type: string
-              details:
-                type: array
-                items:
-                  type: object
-                  properties:
-                    '@type':
-                      type: string
-                      description: >-
-                        A URL/resource name that uniquely identifies the type of
-                        the serialized
-
-                        protocol buffer message. This string must contain at
-                        least
-
-                        one "/" character. The last segment of the URL's path
-                        must represent
-
-                        the fully qualified name of the type (as in
-
-                        `path/google.protobuf.Duration`). The name should be in
-                        a canonical form
-
-                        (e.g., leading "." is not accepted).
-
-
-                        In practice, teams usually precompile into the binary
-                        all types that they
-
-                        expect it to use in the context of Any. However, for
-                        URLs which use the
-
-                        scheme `http`, `https`, or no scheme, one can optionally
-                        set up a type
-
-                        server that maps type URLs to message definitions as
-                        follows:
-
-
-                        * If no scheme is provided, `https` is assumed.
-
-                        * An HTTP GET on the URL must yield a
-                        [google.protobuf.Type][]
-                          value in binary format, or produce an error.
-                        * Applications are allowed to cache lookup results based
-                        on the
-                          URL, or have them precompiled into a binary to avoid any
-                          lookup. Therefore, binary compatibility needs to be preserved
-                          on changes to types. (Use versioned type names to manage
-                          breaking changes.)
-
-                        Note: this functionality is not currently available in
-                        the official
-
-                        protobuf release, and it is not used for type URLs
-                        beginning with
-
-                        type.googleapis.com. As of May 2023, there are no widely
-                        used type server
-
-                        implementations and no plans to implement one.
-
-
-                        Schemes other than `http`, `https` (or the empty scheme)
-                        might be
-
-                        used with implementation specific semantics.
-                  additionalProperties: {}
-                  description: >-
-                    `Any` contains an arbitrary serialized protocol buffer
-                    message along with a
-
-                    URL that describes the type of the serialized message.
-
-
-                    Protobuf library provides support to pack/unpack Any values
-                    in the form
-
-                    of utility functions or additional generated methods of the
-                    Any type.
-
-
-                    Example 1: Pack and unpack a message in C++.
-
-                        Foo foo = ...;
-                        Any any;
-                        any.PackFrom(foo);
-                        ...
-                        if (any.UnpackTo(&foo)) {
-                          ...
-                        }
-
-                    Example 2: Pack and unpack a message in Java.
-
-                        Foo foo = ...;
-                        Any any = Any.pack(foo);
-                        ...
-                        if (any.is(Foo.class)) {
-                          foo = any.unpack(Foo.class);
-                        }
-                        // or ...
-                        if (any.isSameTypeAs(Foo.getDefaultInstance())) {
-                          foo = any.unpack(Foo.getDefaultInstance());
-                        }
-
-                     Example 3: Pack and unpack a message in Python.
-
-                        foo = Foo(...)
-                        any = Any()
-                        any.Pack(foo)
-                        ...
-                        if any.Is(Foo.DESCRIPTOR):
-                          any.Unpack(foo)
-                          ...
-
-                     Example 4: Pack and unpack a message in Go
-
-                         foo := &pb.Foo{...}
-                         any, err := anypb.New(foo)
-                         if err != nil {
-                           ...
-                         }
-                         ...
-                         foo := &pb.Foo{}
-                         if err := any.UnmarshalTo(foo); err != nil {
-                           ...
-                         }
-
-                    The pack methods provided by protobuf library will by
-                    default use
-
-                    'type.googleapis.com/full.type.name' as the type URL and the
-                    unpack
-
-                    methods only use the fully qualified type name after the
-                    last '/'
-
-                    in the type URL, for example "foo.bar.com/x/y.z" will yield
-                    type
-
-                    name "y.z".
-
-
-                    JSON
-
-                    ====
-
-                    The JSON representation of an `Any` value uses the regular
-
-                    representation of the deserialized, embedded message, with
-                    an
-
-                    additional field `@type` which contains the type URL.
-                    Example:
-
-                        package google.profile;
-                        message Person {
-                          string first_name = 1;
-                          string last_name = 2;
-                        }
-
-                        {
-                          "@type": "type.googleapis.com/google.profile.Person",
-                          "firstName": <string>,
-                          "lastName": <string>
-                        }
-
-                    If the embedded message type is well-known and has a custom
-                    JSON
-
-                    representation, that representation will be embedded adding
-                    a field
-
-                    `value` which holds the custom JSON in addition to the
-                    `@type`
-
-                    field. Example (for message [google.protobuf.Duration][]):
-
-                        {
-                          "@type": "type.googleapis.com/google.protobuf.Duration",
-                          "value": "1.212s"
-                        }
-      parameters:
-        - name: reporter_address
-          description: reporter_address defines the reporter address to query for.
-          in: path
-          required: true
-          type: string
-      tags:
-        - Query
-  /tellor-io/layer/reporter/delegation-rewards/{delegator_address}/{reporter_address}:
-    get:
-      summary: DelegationRewards queries the total rewards accrued by a delegation.
-      operationId: LayerReporterDelegationRewards
-      responses:
-        '200':
-          description: A successful response.
-          schema:
-            type: object
-            properties:
-              rewards:
-                type: array
-                items:
-                  type: object
-                  properties:
-                    denom:
-                      type: string
-                    amount:
-                      type: string
-                  description: >-
-                    DecCoin defines a token with a denomination and a decimal
-                    amount.
-
-
-                    NOTE: The amount field is an Dec which implements the custom
-                    method
-
-                    signatures required by gogoproto.
-                description: rewards defines the rewards accrued by a delegation.
-            description: |-
-              QueryDelegationRewardsResponse is the response type for the
-              Query/DelegationRewards RPC method.
-        default:
-          description: An unexpected error response.
-          schema:
-            type: object
-            properties:
-              code:
-                type: integer
-                format: int32
-              message:
-                type: string
-              details:
-                type: array
-                items:
-                  type: object
-                  properties:
-                    '@type':
-                      type: string
-                      description: >-
-                        A URL/resource name that uniquely identifies the type of
-                        the serialized
-
-                        protocol buffer message. This string must contain at
-                        least
-
-                        one "/" character. The last segment of the URL's path
-                        must represent
-
-                        the fully qualified name of the type (as in
-
-                        `path/google.protobuf.Duration`). The name should be in
-                        a canonical form
-
-                        (e.g., leading "." is not accepted).
-
-
-                        In practice, teams usually precompile into the binary
-                        all types that they
-
-                        expect it to use in the context of Any. However, for
-                        URLs which use the
-
-                        scheme `http`, `https`, or no scheme, one can optionally
-                        set up a type
-
-                        server that maps type URLs to message definitions as
-                        follows:
-
-
-                        * If no scheme is provided, `https` is assumed.
-
-                        * An HTTP GET on the URL must yield a
-                        [google.protobuf.Type][]
-                          value in binary format, or produce an error.
-                        * Applications are allowed to cache lookup results based
-                        on the
-                          URL, or have them precompiled into a binary to avoid any
-                          lookup. Therefore, binary compatibility needs to be preserved
-                          on changes to types. (Use versioned type names to manage
-                          breaking changes.)
-
-                        Note: this functionality is not currently available in
-                        the official
-
-                        protobuf release, and it is not used for type URLs
-                        beginning with
-
-                        type.googleapis.com. As of May 2023, there are no widely
-                        used type server
-
-                        implementations and no plans to implement one.
-
-
-                        Schemes other than `http`, `https` (or the empty scheme)
-                        might be
-
-                        used with implementation specific semantics.
-                  additionalProperties: {}
-                  description: >-
-                    `Any` contains an arbitrary serialized protocol buffer
-                    message along with a
-
-                    URL that describes the type of the serialized message.
-
-
-                    Protobuf library provides support to pack/unpack Any values
-                    in the form
-
-                    of utility functions or additional generated methods of the
-                    Any type.
-
-
-                    Example 1: Pack and unpack a message in C++.
-
-                        Foo foo = ...;
-                        Any any;
-                        any.PackFrom(foo);
-                        ...
-                        if (any.UnpackTo(&foo)) {
-                          ...
-                        }
-
-                    Example 2: Pack and unpack a message in Java.
-
-                        Foo foo = ...;
-                        Any any = Any.pack(foo);
-                        ...
-                        if (any.is(Foo.class)) {
-                          foo = any.unpack(Foo.class);
-                        }
-                        // or ...
-                        if (any.isSameTypeAs(Foo.getDefaultInstance())) {
-                          foo = any.unpack(Foo.getDefaultInstance());
-                        }
-
-                     Example 3: Pack and unpack a message in Python.
-
-                        foo = Foo(...)
-                        any = Any()
-                        any.Pack(foo)
-                        ...
-                        if any.Is(Foo.DESCRIPTOR):
-                          any.Unpack(foo)
-                          ...
-
-                     Example 4: Pack and unpack a message in Go
-
-                         foo := &pb.Foo{...}
-                         any, err := anypb.New(foo)
-                         if err != nil {
-                           ...
-                         }
-                         ...
-                         foo := &pb.Foo{}
-                         if err := any.UnmarshalTo(foo); err != nil {
-                           ...
-                         }
-
-                    The pack methods provided by protobuf library will by
-                    default use
-
-                    'type.googleapis.com/full.type.name' as the type URL and the
-                    unpack
-
-                    methods only use the fully qualified type name after the
-                    last '/'
-
-                    in the type URL, for example "foo.bar.com/x/y.z" will yield
-                    type
-
-                    name "y.z".
-
-
-                    JSON
-
-                    ====
-
-                    The JSON representation of an `Any` value uses the regular
-
-                    representation of the deserialized, embedded message, with
-                    an
-
-                    additional field `@type` which contains the type URL.
-                    Example:
-
-                        package google.profile;
-                        message Person {
-                          string first_name = 1;
-                          string last_name = 2;
-                        }
-
-                        {
-                          "@type": "type.googleapis.com/google.profile.Person",
-                          "firstName": <string>,
-                          "lastName": <string>
-                        }
-
-                    If the embedded message type is well-known and has a custom
-                    JSON
-
-                    representation, that representation will be embedded adding
-                    a field
-
-                    `value` which holds the custom JSON in addition to the
-                    `@type`
-
-                    field. Example (for message [google.protobuf.Duration][]):
-
-                        {
-                          "@type": "type.googleapis.com/google.protobuf.Duration",
-                          "value": "1.212s"
-                        }
-      parameters:
-        - name: delegator_address
-          description: delegator_address defines the delegator address to query for.
-          in: path
-          required: true
-          type: string
-        - name: reporter_address
-          description: reporter_address defines the reporter address to query for.
-          in: path
-          required: true
-          type: string
-      tags:
-        - Query
-  /tellor-io/layer/reporter/delegator-reporter/{delegator_address}:
-    get:
-      summary: DelegatorReporter queries the reporter of a delegator.
-      operationId: LayerReporterDelegatorReporter
-      responses:
-        '200':
-          description: A successful response.
-          schema:
-            type: object
-            properties:
-              reporter:
-                type: string
-                description: reporter defines the reporter of a delegator.
-            description: |-
-              QueryDelegatorReporterResponse is the response type for the
-              Query/DelegatorReporter RPC method.
-        default:
-          description: An unexpected error response.
-          schema:
-            type: object
-            properties:
-              code:
-                type: integer
-                format: int32
-              message:
-                type: string
-              details:
-                type: array
-                items:
-                  type: object
-                  properties:
-                    '@type':
-                      type: string
-                      description: >-
-                        A URL/resource name that uniquely identifies the type of
-                        the serialized
-
-                        protocol buffer message. This string must contain at
-                        least
-
-                        one "/" character. The last segment of the URL's path
-                        must represent
-
-                        the fully qualified name of the type (as in
-
-                        `path/google.protobuf.Duration`). The name should be in
-                        a canonical form
-
-                        (e.g., leading "." is not accepted).
-
-
-                        In practice, teams usually precompile into the binary
-                        all types that they
-
-                        expect it to use in the context of Any. However, for
-                        URLs which use the
-
-                        scheme `http`, `https`, or no scheme, one can optionally
-                        set up a type
-
-                        server that maps type URLs to message definitions as
-                        follows:
-
-
-                        * If no scheme is provided, `https` is assumed.
-
-                        * An HTTP GET on the URL must yield a
-                        [google.protobuf.Type][]
-                          value in binary format, or produce an error.
-                        * Applications are allowed to cache lookup results based
-                        on the
-                          URL, or have them precompiled into a binary to avoid any
-                          lookup. Therefore, binary compatibility needs to be preserved
-                          on changes to types. (Use versioned type names to manage
-                          breaking changes.)
-
-                        Note: this functionality is not currently available in
-                        the official
-
-                        protobuf release, and it is not used for type URLs
-                        beginning with
-
-                        type.googleapis.com. As of May 2023, there are no widely
-                        used type server
-
-                        implementations and no plans to implement one.
-
-
-                        Schemes other than `http`, `https` (or the empty scheme)
-                        might be
-
-                        used with implementation specific semantics.
-                  additionalProperties: {}
-                  description: >-
-                    `Any` contains an arbitrary serialized protocol buffer
-                    message along with a
-
-                    URL that describes the type of the serialized message.
-
-
-                    Protobuf library provides support to pack/unpack Any values
-                    in the form
-
-                    of utility functions or additional generated methods of the
-                    Any type.
-
-
-                    Example 1: Pack and unpack a message in C++.
-
-                        Foo foo = ...;
-                        Any any;
-                        any.PackFrom(foo);
-                        ...
-                        if (any.UnpackTo(&foo)) {
-                          ...
-                        }
-
-                    Example 2: Pack and unpack a message in Java.
-
-                        Foo foo = ...;
-                        Any any = Any.pack(foo);
-                        ...
-                        if (any.is(Foo.class)) {
-                          foo = any.unpack(Foo.class);
-                        }
-                        // or ...
-                        if (any.isSameTypeAs(Foo.getDefaultInstance())) {
-                          foo = any.unpack(Foo.getDefaultInstance());
-                        }
-
-                     Example 3: Pack and unpack a message in Python.
-
-                        foo = Foo(...)
-                        any = Any()
-                        any.Pack(foo)
-                        ...
-                        if any.Is(Foo.DESCRIPTOR):
-                          any.Unpack(foo)
-                          ...
-
-                     Example 4: Pack and unpack a message in Go
-
-                         foo := &pb.Foo{...}
-                         any, err := anypb.New(foo)
-                         if err != nil {
-                           ...
-                         }
-                         ...
-                         foo := &pb.Foo{}
-                         if err := any.UnmarshalTo(foo); err != nil {
-                           ...
-                         }
-
-                    The pack methods provided by protobuf library will by
-                    default use
-
-                    'type.googleapis.com/full.type.name' as the type URL and the
-                    unpack
-
-                    methods only use the fully qualified type name after the
-                    last '/'
-
-                    in the type URL, for example "foo.bar.com/x/y.z" will yield
-                    type
-
-                    name "y.z".
-
-
-                    JSON
-
-                    ====
-
-                    The JSON representation of an `Any` value uses the regular
-
-                    representation of the deserialized, embedded message, with
-                    an
-
-                    additional field `@type` which contains the type URL.
-                    Example:
-
-                        package google.profile;
-                        message Person {
-                          string first_name = 1;
-                          string last_name = 2;
-                        }
-
-                        {
-                          "@type": "type.googleapis.com/google.profile.Person",
-                          "firstName": <string>,
-                          "lastName": <string>
-                        }
-
-                    If the embedded message type is well-known and has a custom
-                    JSON
-
-                    representation, that representation will be embedded adding
-                    a field
-
-                    `value` which holds the custom JSON in addition to the
-                    `@type`
-
-                    field. Example (for message [google.protobuf.Duration][]):
-
-                        {
-                          "@type": "type.googleapis.com/google.protobuf.Duration",
-                          "value": "1.212s"
-                        }
-      parameters:
-        - name: delegator_address
-          description: delegator_address defines the delegator address to query for.
-          in: path
-          required: true
-          type: string
-      tags:
-        - Query
-  /tellor-io/layer/reporter/outstanding-rewards/{reporter_address}:
-    get:
-      summary: ReporterOutstandingRewards queries rewards of a reporter address.
-      operationId: LayerReporterReporterOutstandingRewards
-      responses:
-        '200':
-          description: A successful response.
-          schema:
-            type: object
-            properties:
-              rewards:
-                type: object
-                properties:
-                  rewards:
-                    type: array
-                    items:
-                      type: object
-                      properties:
-                        denom:
-                          type: string
-                        amount:
-                          type: string
-                      description: >-
-                        DecCoin defines a token with a denomination and a
-                        decimal amount.
-
-
-                        NOTE: The amount field is an Dec which implements the
-                        custom method
-
-                        signatures required by gogoproto.
-                    title: rewards is the outstanding rewards for the reporter
-                description: >-
-                  ReporterOutstandingRewards represents outstanding
-                  (un-withdrawn) rewards
-
-                  for a reporter inexpensive to track, allows simple sanity
-                  checks.
-            description: >-
-              QueryReporterOutstandingRewardsResponse is the response type for
-              the
-
-              Query/ReporterOutstandingRewards RPC method.
-        default:
-          description: An unexpected error response.
-          schema:
-            type: object
-            properties:
-              code:
-                type: integer
-                format: int32
-              message:
-                type: string
-              details:
-                type: array
-                items:
-                  type: object
-                  properties:
-                    '@type':
-                      type: string
-                      description: >-
-                        A URL/resource name that uniquely identifies the type of
-                        the serialized
-
-                        protocol buffer message. This string must contain at
-                        least
-
-                        one "/" character. The last segment of the URL's path
-                        must represent
-
-                        the fully qualified name of the type (as in
-
-                        `path/google.protobuf.Duration`). The name should be in
-                        a canonical form
-
-                        (e.g., leading "." is not accepted).
-
-
-                        In practice, teams usually precompile into the binary
-                        all types that they
-
-                        expect it to use in the context of Any. However, for
-                        URLs which use the
-
-                        scheme `http`, `https`, or no scheme, one can optionally
-                        set up a type
-
-                        server that maps type URLs to message definitions as
-                        follows:
-
-
-                        * If no scheme is provided, `https` is assumed.
-
-                        * An HTTP GET on the URL must yield a
-                        [google.protobuf.Type][]
-                          value in binary format, or produce an error.
-                        * Applications are allowed to cache lookup results based
-                        on the
-                          URL, or have them precompiled into a binary to avoid any
-                          lookup. Therefore, binary compatibility needs to be preserved
-                          on changes to types. (Use versioned type names to manage
-                          breaking changes.)
-
-                        Note: this functionality is not currently available in
-                        the official
-
-                        protobuf release, and it is not used for type URLs
-                        beginning with
-
-                        type.googleapis.com. As of May 2023, there are no widely
-                        used type server
-
-                        implementations and no plans to implement one.
-
-
-                        Schemes other than `http`, `https` (or the empty scheme)
-                        might be
-
-                        used with implementation specific semantics.
-                  additionalProperties: {}
-                  description: >-
-                    `Any` contains an arbitrary serialized protocol buffer
-                    message along with a
-
-                    URL that describes the type of the serialized message.
-
-
-                    Protobuf library provides support to pack/unpack Any values
-                    in the form
-
-                    of utility functions or additional generated methods of the
-                    Any type.
-
-
-                    Example 1: Pack and unpack a message in C++.
-
-                        Foo foo = ...;
-                        Any any;
-                        any.PackFrom(foo);
-                        ...
-                        if (any.UnpackTo(&foo)) {
-                          ...
-                        }
-
-                    Example 2: Pack and unpack a message in Java.
-
-                        Foo foo = ...;
-                        Any any = Any.pack(foo);
-                        ...
-                        if (any.is(Foo.class)) {
-                          foo = any.unpack(Foo.class);
-                        }
-                        // or ...
-                        if (any.isSameTypeAs(Foo.getDefaultInstance())) {
-                          foo = any.unpack(Foo.getDefaultInstance());
-                        }
-
-                     Example 3: Pack and unpack a message in Python.
-
-                        foo = Foo(...)
-                        any = Any()
-                        any.Pack(foo)
-                        ...
-                        if any.Is(Foo.DESCRIPTOR):
-                          any.Unpack(foo)
-                          ...
-
-                     Example 4: Pack and unpack a message in Go
-
-                         foo := &pb.Foo{...}
-                         any, err := anypb.New(foo)
-                         if err != nil {
-                           ...
-                         }
-                         ...
-                         foo := &pb.Foo{}
-                         if err := any.UnmarshalTo(foo); err != nil {
-                           ...
-                         }
-
-                    The pack methods provided by protobuf library will by
-                    default use
-
-                    'type.googleapis.com/full.type.name' as the type URL and the
-                    unpack
-
-                    methods only use the fully qualified type name after the
-                    last '/'
-
-                    in the type URL, for example "foo.bar.com/x/y.z" will yield
-                    type
-
-                    name "y.z".
-
-
-                    JSON
-
-                    ====
-
-                    The JSON representation of an `Any` value uses the regular
-
-                    representation of the deserialized, embedded message, with
-                    an
-
-                    additional field `@type` which contains the type URL.
-                    Example:
-
-                        package google.profile;
-                        message Person {
-                          string first_name = 1;
-                          string last_name = 2;
-                        }
-
-                        {
-                          "@type": "type.googleapis.com/google.profile.Person",
-                          "firstName": <string>,
-                          "lastName": <string>
-                        }
-
-                    If the embedded message type is well-known and has a custom
-                    JSON
-
-                    representation, that representation will be embedded adding
-                    a field
-
-                    `value` which holds the custom JSON in addition to the
-                    `@type`
-
-                    field. Example (for message [google.protobuf.Duration][]):
-
-                        {
-                          "@type": "type.googleapis.com/google.protobuf.Duration",
-                          "value": "1.212s"
-                        }
-      parameters:
-        - name: reporter_address
-          description: reporter_address defines the reporter address to query for.
-          in: path
-          required: true
-          type: string
-      tags:
-        - Query
-  /tellor-io/layer/reporter/params:
-    get:
-      summary: Parameters queries the parameters of the module.
-      operationId: LayerReporterParams
-      responses:
-        '200':
-          description: A successful response.
-          schema:
-            type: object
-            properties:
-              params:
-                description: params holds all the parameters of this module.
-                type: object
-                properties:
-                  min_commission_rate:
-                    type: string
-                    title: >-
-                      min_commission_rate, adopted from staking module, is the
-                      minimum commission rate a reporter can their delegators
-            description: >-
-              QueryParamsResponse is response type for the Query/Params RPC
-              method.
-        default:
-          description: An unexpected error response.
-          schema:
-            type: object
-            properties:
-              code:
-                type: integer
-                format: int32
-              message:
-                type: string
-              details:
-                type: array
-                items:
-                  type: object
-                  properties:
-                    '@type':
-                      type: string
-                      description: >-
-                        A URL/resource name that uniquely identifies the type of
-                        the serialized
-
-                        protocol buffer message. This string must contain at
-                        least
-
-                        one "/" character. The last segment of the URL's path
-                        must represent
-
-                        the fully qualified name of the type (as in
-
-                        `path/google.protobuf.Duration`). The name should be in
-                        a canonical form
-
-                        (e.g., leading "." is not accepted).
-
-
-                        In practice, teams usually precompile into the binary
-                        all types that they
-
-                        expect it to use in the context of Any. However, for
-                        URLs which use the
-
-                        scheme `http`, `https`, or no scheme, one can optionally
-                        set up a type
-
-                        server that maps type URLs to message definitions as
-                        follows:
-
-
-                        * If no scheme is provided, `https` is assumed.
-
-                        * An HTTP GET on the URL must yield a
-                        [google.protobuf.Type][]
-                          value in binary format, or produce an error.
-                        * Applications are allowed to cache lookup results based
-                        on the
-                          URL, or have them precompiled into a binary to avoid any
-                          lookup. Therefore, binary compatibility needs to be preserved
-                          on changes to types. (Use versioned type names to manage
-                          breaking changes.)
-
-                        Note: this functionality is not currently available in
-                        the official
-
-                        protobuf release, and it is not used for type URLs
-                        beginning with
-
-                        type.googleapis.com. As of May 2023, there are no widely
-                        used type server
-
-                        implementations and no plans to implement one.
-
-
-                        Schemes other than `http`, `https` (or the empty scheme)
-                        might be
-
-                        used with implementation specific semantics.
-                  additionalProperties: {}
-                  description: >-
-                    `Any` contains an arbitrary serialized protocol buffer
-                    message along with a
-
-                    URL that describes the type of the serialized message.
-
-
-                    Protobuf library provides support to pack/unpack Any values
-                    in the form
-
-                    of utility functions or additional generated methods of the
-                    Any type.
-
-
-                    Example 1: Pack and unpack a message in C++.
-
-                        Foo foo = ...;
-                        Any any;
-                        any.PackFrom(foo);
-                        ...
-                        if (any.UnpackTo(&foo)) {
-                          ...
-                        }
-
-                    Example 2: Pack and unpack a message in Java.
-
-                        Foo foo = ...;
-                        Any any = Any.pack(foo);
-                        ...
-                        if (any.is(Foo.class)) {
-                          foo = any.unpack(Foo.class);
-                        }
-                        // or ...
-                        if (any.isSameTypeAs(Foo.getDefaultInstance())) {
-                          foo = any.unpack(Foo.getDefaultInstance());
-                        }
-
-                     Example 3: Pack and unpack a message in Python.
-
-                        foo = Foo(...)
-                        any = Any()
-                        any.Pack(foo)
-                        ...
-                        if any.Is(Foo.DESCRIPTOR):
-                          any.Unpack(foo)
-                          ...
-
-                     Example 4: Pack and unpack a message in Go
-
-                         foo := &pb.Foo{...}
-                         any, err := anypb.New(foo)
-                         if err != nil {
-                           ...
-                         }
-                         ...
-                         foo := &pb.Foo{}
-                         if err := any.UnmarshalTo(foo); err != nil {
-                           ...
-                         }
-
-                    The pack methods provided by protobuf library will by
-                    default use
-
-                    'type.googleapis.com/full.type.name' as the type URL and the
-                    unpack
-
-                    methods only use the fully qualified type name after the
-                    last '/'
-
-                    in the type URL, for example "foo.bar.com/x/y.z" will yield
-                    type
-
-                    name "y.z".
-
-
-                    JSON
-
-                    ====
-
-                    The JSON representation of an `Any` value uses the regular
-
-                    representation of the deserialized, embedded message, with
-                    an
-
-                    additional field `@type` which contains the type URL.
-                    Example:
-
-                        package google.profile;
-                        message Person {
-                          string first_name = 1;
-                          string last_name = 2;
-                        }
-
-                        {
-                          "@type": "type.googleapis.com/google.profile.Person",
-                          "firstName": <string>,
-                          "lastName": <string>
-                        }
-
-                    If the embedded message type is well-known and has a custom
-                    JSON
-
-                    representation, that representation will be embedded adding
-                    a field
-
-                    `value` which holds the custom JSON in addition to the
-                    `@type`
-
-                    field. Example (for message [google.protobuf.Duration][]):
-
-                        {
-                          "@type": "type.googleapis.com/google.protobuf.Duration",
-                          "value": "1.212s"
-                        }
-      tags:
-        - Query
-  /tellor-io/layer/reporter/reporter-stake/{reporter_address}:
-    get:
-      summary: ReporterStake queries the total tokens of a reporter.
-      operationId: LayerReporterReporterStake
-      responses:
-        '200':
-          description: A successful response.
-          schema:
-            type: object
-            properties:
-              stake:
-                type: string
-                description: stake defines the total tokens of a reporter.
-            description: |-
-              QueryReporterStakeResponse is the response type for the
-              Query/ReporterStake RPC method.
-        default:
-          description: An unexpected error response.
-          schema:
-            type: object
-            properties:
-              code:
-                type: integer
-                format: int32
-              message:
-                type: string
-              details:
-                type: array
-                items:
-                  type: object
-                  properties:
-                    '@type':
-                      type: string
-                      description: >-
-                        A URL/resource name that uniquely identifies the type of
-                        the serialized
-
-                        protocol buffer message. This string must contain at
-                        least
-
-                        one "/" character. The last segment of the URL's path
-                        must represent
-
-                        the fully qualified name of the type (as in
-
-                        `path/google.protobuf.Duration`). The name should be in
-                        a canonical form
-
-                        (e.g., leading "." is not accepted).
-
-
-                        In practice, teams usually precompile into the binary
-                        all types that they
-
-                        expect it to use in the context of Any. However, for
-                        URLs which use the
-
-                        scheme `http`, `https`, or no scheme, one can optionally
-                        set up a type
-
-                        server that maps type URLs to message definitions as
-                        follows:
-
-
-                        * If no scheme is provided, `https` is assumed.
-
-                        * An HTTP GET on the URL must yield a
-                        [google.protobuf.Type][]
-                          value in binary format, or produce an error.
-                        * Applications are allowed to cache lookup results based
-                        on the
-                          URL, or have them precompiled into a binary to avoid any
-                          lookup. Therefore, binary compatibility needs to be preserved
-                          on changes to types. (Use versioned type names to manage
-                          breaking changes.)
-
-                        Note: this functionality is not currently available in
-                        the official
-
-                        protobuf release, and it is not used for type URLs
-                        beginning with
-
-                        type.googleapis.com. As of May 2023, there are no widely
-                        used type server
-
-                        implementations and no plans to implement one.
-
-
-                        Schemes other than `http`, `https` (or the empty scheme)
-                        might be
-
-                        used with implementation specific semantics.
-                  additionalProperties: {}
-                  description: >-
-                    `Any` contains an arbitrary serialized protocol buffer
-                    message along with a
-
-                    URL that describes the type of the serialized message.
-
-
-                    Protobuf library provides support to pack/unpack Any values
-                    in the form
-
-                    of utility functions or additional generated methods of the
-                    Any type.
-
-
-                    Example 1: Pack and unpack a message in C++.
-
-                        Foo foo = ...;
-                        Any any;
-                        any.PackFrom(foo);
-                        ...
-                        if (any.UnpackTo(&foo)) {
-                          ...
-                        }
-
-                    Example 2: Pack and unpack a message in Java.
-
-                        Foo foo = ...;
-                        Any any = Any.pack(foo);
-                        ...
-                        if (any.is(Foo.class)) {
-                          foo = any.unpack(Foo.class);
-                        }
-                        // or ...
-                        if (any.isSameTypeAs(Foo.getDefaultInstance())) {
-                          foo = any.unpack(Foo.getDefaultInstance());
-                        }
-
-                     Example 3: Pack and unpack a message in Python.
-
-                        foo = Foo(...)
-                        any = Any()
-                        any.Pack(foo)
-                        ...
-                        if any.Is(Foo.DESCRIPTOR):
-                          any.Unpack(foo)
-                          ...
-
-                     Example 4: Pack and unpack a message in Go
-
-                         foo := &pb.Foo{...}
-                         any, err := anypb.New(foo)
-                         if err != nil {
-                           ...
-                         }
-                         ...
-                         foo := &pb.Foo{}
-                         if err := any.UnmarshalTo(foo); err != nil {
-                           ...
-                         }
-
-                    The pack methods provided by protobuf library will by
-                    default use
-
-                    'type.googleapis.com/full.type.name' as the type URL and the
-                    unpack
-
-                    methods only use the fully qualified type name after the
-                    last '/'
-
-                    in the type URL, for example "foo.bar.com/x/y.z" will yield
-                    type
-
-                    name "y.z".
-
-
-                    JSON
-
-                    ====
-
-                    The JSON representation of an `Any` value uses the regular
-
-                    representation of the deserialized, embedded message, with
-                    an
-
-                    additional field `@type` which contains the type URL.
-                    Example:
-
-                        package google.profile;
-                        message Person {
-                          string first_name = 1;
-                          string last_name = 2;
-                        }
-
-                        {
-                          "@type": "type.googleapis.com/google.profile.Person",
-                          "firstName": <string>,
-                          "lastName": <string>
-                        }
-
-                    If the embedded message type is well-known and has a custom
-                    JSON
-
-                    representation, that representation will be embedded adding
-                    a field
-
-                    `value` which holds the custom JSON in addition to the
-                    `@type`
-
-                    field. Example (for message [google.protobuf.Duration][]):
-
-                        {
-                          "@type": "type.googleapis.com/google.protobuf.Duration",
-                          "value": "1.212s"
-                        }
-      parameters:
-        - name: reporter_address
-          description: reporter_address defines the reporter address to query for.
-          in: path
-          required: true
-          type: string
-      tags:
-        - Query
-  /tellor-io/layer/reporter/reporters:
-    get:
-      summary: Reporters queries all the staked reporters.
-      operationId: LayerReporterReporters
-      responses:
-        '200':
-          description: A successful response.
-          schema:
-            type: object
-            properties:
-              reporters:
-                type: array
-                items:
-                  type: object
-                  properties:
-                    reporter:
-                      type: string
-                      title: reporter is the address of the reporter
-                    total_tokens:
-                      type: string
-                      title: tokens is the amount of tokens the reporter has
-                    commission:
-                      title: commission for the reporter
-                      type: object
-                      properties:
-                        commission_rates:
-                          description: >-
-                            commission_rates defines the initial commission
-                            rates to be used for creating a validator.
-                          type: object
-                          properties:
-                            rate:
-                              type: string
-                              description: >-
-                                rate is the commission rate charged to
-                                delegators, as a fraction.
-                            max_rate:
-                              type: string
-                              description: >-
-                                max_rate defines the maximum commission rate
-                                which validator can ever charge, as a fraction.
-                            max_change_rate:
-                              type: string
-                              description: >-
-                                max_change_rate defines the maximum daily
-                                increase of the validator commission, as a
-                                fraction.
-                        update_time:
-                          type: string
-                          format: date-time
-                          description: >-
-                            update_time is the last time the commission rate was
-                            changed.
-                      description: >-
-                        Commission defines commission parameters for a given
-                        validator.
-                    jailed:
-                      type: boolean
-                      title: jailed is a bool whether the reporter is jailed or not
-                    jailed_until:
-                      type: string
-                      format: date-time
-                      title: jailed_until is the time the reporter is jailed until
-                  title: >-
-                    OracleReporter is the struct that holds the data for a
-                    reporter
-                description: all the reporters.
-            description: >-
-              QueryReportersResponse is the response type for the
-              Query/Reporters RPC method.
-        default:
-          description: An unexpected error response.
-          schema:
-            type: object
-            properties:
-              code:
-                type: integer
-                format: int32
-              message:
-                type: string
-              details:
-                type: array
-                items:
-                  type: object
-                  properties:
-                    '@type':
-                      type: string
-                      description: >-
-                        A URL/resource name that uniquely identifies the type of
-                        the serialized
-
-                        protocol buffer message. This string must contain at
-                        least
-
-                        one "/" character. The last segment of the URL's path
-                        must represent
-
-                        the fully qualified name of the type (as in
-
-                        `path/google.protobuf.Duration`). The name should be in
-                        a canonical form
-
-                        (e.g., leading "." is not accepted).
-
-
-                        In practice, teams usually precompile into the binary
-                        all types that they
-
-                        expect it to use in the context of Any. However, for
-                        URLs which use the
-
-                        scheme `http`, `https`, or no scheme, one can optionally
-                        set up a type
-
-                        server that maps type URLs to message definitions as
-                        follows:
-
-
-                        * If no scheme is provided, `https` is assumed.
-
-                        * An HTTP GET on the URL must yield a
-                        [google.protobuf.Type][]
-                          value in binary format, or produce an error.
-                        * Applications are allowed to cache lookup results based
-                        on the
-                          URL, or have them precompiled into a binary to avoid any
-                          lookup. Therefore, binary compatibility needs to be preserved
-                          on changes to types. (Use versioned type names to manage
-                          breaking changes.)
-
-                        Note: this functionality is not currently available in
-                        the official
-
-                        protobuf release, and it is not used for type URLs
-                        beginning with
-
-                        type.googleapis.com. As of May 2023, there are no widely
-                        used type server
-
-                        implementations and no plans to implement one.
-
-
-                        Schemes other than `http`, `https` (or the empty scheme)
-                        might be
-
-                        used with implementation specific semantics.
-                  additionalProperties: {}
-                  description: >-
-                    `Any` contains an arbitrary serialized protocol buffer
-                    message along with a
-
-                    URL that describes the type of the serialized message.
-
-
-                    Protobuf library provides support to pack/unpack Any values
-                    in the form
-
-                    of utility functions or additional generated methods of the
-                    Any type.
-
-
-                    Example 1: Pack and unpack a message in C++.
-
-                        Foo foo = ...;
-                        Any any;
-                        any.PackFrom(foo);
-                        ...
-                        if (any.UnpackTo(&foo)) {
-                          ...
-                        }
-
-                    Example 2: Pack and unpack a message in Java.
-
-                        Foo foo = ...;
-                        Any any = Any.pack(foo);
-                        ...
-                        if (any.is(Foo.class)) {
-                          foo = any.unpack(Foo.class);
-                        }
-                        // or ...
-                        if (any.isSameTypeAs(Foo.getDefaultInstance())) {
-                          foo = any.unpack(Foo.getDefaultInstance());
-                        }
-
-                     Example 3: Pack and unpack a message in Python.
-
-                        foo = Foo(...)
-                        any = Any()
-                        any.Pack(foo)
-                        ...
-                        if any.Is(Foo.DESCRIPTOR):
-                          any.Unpack(foo)
-                          ...
-
-                     Example 4: Pack and unpack a message in Go
-
-                         foo := &pb.Foo{...}
-                         any, err := anypb.New(foo)
-                         if err != nil {
-                           ...
-                         }
-                         ...
-                         foo := &pb.Foo{}
-                         if err := any.UnmarshalTo(foo); err != nil {
-                           ...
-                         }
-
-                    The pack methods provided by protobuf library will by
-                    default use
-
-                    'type.googleapis.com/full.type.name' as the type URL and the
-                    unpack
-
-                    methods only use the fully qualified type name after the
-                    last '/'
-
-                    in the type URL, for example "foo.bar.com/x/y.z" will yield
-                    type
-
-                    name "y.z".
-
-
-                    JSON
-
-                    ====
-
-                    The JSON representation of an `Any` value uses the regular
-
-                    representation of the deserialized, embedded message, with
-                    an
-
-                    additional field `@type` which contains the type URL.
-                    Example:
-
-                        package google.profile;
-                        message Person {
-                          string first_name = 1;
-                          string last_name = 2;
-                        }
-
-                        {
-                          "@type": "type.googleapis.com/google.profile.Person",
-                          "firstName": <string>,
-                          "lastName": <string>
-                        }
-
-                    If the embedded message type is well-known and has a custom
-                    JSON
-
-                    representation, that representation will be embedded adding
-                    a field
-
-                    `value` which holds the custom JSON in addition to the
-                    `@type`
-
-                    field. Example (for message [google.protobuf.Duration][]):
-
-                        {
-                          "@type": "type.googleapis.com/google.protobuf.Duration",
-                          "value": "1.212s"
-                        }
-      tags:
-        - Query
-  /tellor-io/layer/reporter/{reporter_address}:
-    get:
-      summary: Reporter queries the reporter of a reporter address.
-      operationId: LayerReporterReporter
-      responses:
-        '200':
-          description: A successful response.
-          schema:
-            type: object
-            properties:
-              reporter:
-                type: object
-                properties:
-                  reporter:
-                    type: string
-                    title: reporter is the address of the reporter
-                  total_tokens:
-                    type: string
-                    title: tokens is the amount of tokens the reporter has
-                  commission:
-                    title: commission for the reporter
-                    type: object
-                    properties:
-                      commission_rates:
-                        description: >-
-                          commission_rates defines the initial commission rates
-                          to be used for creating a validator.
-                        type: object
-                        properties:
-                          rate:
-                            type: string
-                            description: >-
-                              rate is the commission rate charged to delegators,
-                              as a fraction.
-                          max_rate:
-                            type: string
-                            description: >-
-                              max_rate defines the maximum commission rate which
-                              validator can ever charge, as a fraction.
-                          max_change_rate:
-                            type: string
-                            description: >-
-                              max_change_rate defines the maximum daily increase
-                              of the validator commission, as a fraction.
-                      update_time:
-                        type: string
-                        format: date-time
-                        description: >-
-                          update_time is the last time the commission rate was
-                          changed.
-                    description: >-
-                      Commission defines commission parameters for a given
-                      validator.
-                  jailed:
-                    type: boolean
-                    title: jailed is a bool whether the reporter is jailed or not
-                  jailed_until:
-                    type: string
-                    format: date-time
-                    title: jailed_until is the time the reporter is jailed until
-                title: >-
-                  OracleReporter is the struct that holds the data for a
-                  reporter
-            description: >-
-              QueryReporterResponse is the response type for the Query/Reporter
-              RPC method.
-        default:
-          description: An unexpected error response.
-          schema:
-            type: object
-            properties:
-              code:
-                type: integer
-                format: int32
-              message:
-                type: string
-              details:
-                type: array
-                items:
-                  type: object
-                  properties:
-                    '@type':
-                      type: string
-                      description: >-
-                        A URL/resource name that uniquely identifies the type of
-                        the serialized
-
-                        protocol buffer message. This string must contain at
-                        least
-
-                        one "/" character. The last segment of the URL's path
-                        must represent
-
-                        the fully qualified name of the type (as in
-
-                        `path/google.protobuf.Duration`). The name should be in
-                        a canonical form
-
-                        (e.g., leading "." is not accepted).
-
-
-                        In practice, teams usually precompile into the binary
-                        all types that they
-
-                        expect it to use in the context of Any. However, for
-                        URLs which use the
-
-                        scheme `http`, `https`, or no scheme, one can optionally
-                        set up a type
-
-                        server that maps type URLs to message definitions as
-                        follows:
-
-
-                        * If no scheme is provided, `https` is assumed.
-
-                        * An HTTP GET on the URL must yield a
-                        [google.protobuf.Type][]
-                          value in binary format, or produce an error.
-                        * Applications are allowed to cache lookup results based
-                        on the
-                          URL, or have them precompiled into a binary to avoid any
-                          lookup. Therefore, binary compatibility needs to be preserved
-                          on changes to types. (Use versioned type names to manage
-                          breaking changes.)
-
-                        Note: this functionality is not currently available in
-                        the official
-
-                        protobuf release, and it is not used for type URLs
-                        beginning with
-
-                        type.googleapis.com. As of May 2023, there are no widely
-                        used type server
-
-                        implementations and no plans to implement one.
-
-
-                        Schemes other than `http`, `https` (or the empty scheme)
-                        might be
-
-                        used with implementation specific semantics.
-                  additionalProperties: {}
-                  description: >-
-                    `Any` contains an arbitrary serialized protocol buffer
-                    message along with a
-
-                    URL that describes the type of the serialized message.
-
-
-                    Protobuf library provides support to pack/unpack Any values
-                    in the form
-
-                    of utility functions or additional generated methods of the
-                    Any type.
-
-
-                    Example 1: Pack and unpack a message in C++.
-
-                        Foo foo = ...;
-                        Any any;
-                        any.PackFrom(foo);
-                        ...
-                        if (any.UnpackTo(&foo)) {
-                          ...
-                        }
-
-                    Example 2: Pack and unpack a message in Java.
-
-                        Foo foo = ...;
-                        Any any = Any.pack(foo);
-                        ...
-                        if (any.is(Foo.class)) {
-                          foo = any.unpack(Foo.class);
-                        }
-                        // or ...
-                        if (any.isSameTypeAs(Foo.getDefaultInstance())) {
-                          foo = any.unpack(Foo.getDefaultInstance());
-                        }
-
-                     Example 3: Pack and unpack a message in Python.
-
-                        foo = Foo(...)
-                        any = Any()
-                        any.Pack(foo)
-                        ...
-                        if any.Is(Foo.DESCRIPTOR):
-                          any.Unpack(foo)
-                          ...
-
-                     Example 4: Pack and unpack a message in Go
-
-                         foo := &pb.Foo{...}
-                         any, err := anypb.New(foo)
-                         if err != nil {
-                           ...
-                         }
-                         ...
-                         foo := &pb.Foo{}
-                         if err := any.UnmarshalTo(foo); err != nil {
-                           ...
-                         }
-
-                    The pack methods provided by protobuf library will by
-                    default use
-
-                    'type.googleapis.com/full.type.name' as the type URL and the
-                    unpack
-
-                    methods only use the fully qualified type name after the
-                    last '/'
-
-                    in the type URL, for example "foo.bar.com/x/y.z" will yield
-                    type
-
-                    name "y.z".
-
-
-                    JSON
-
-                    ====
-
-                    The JSON representation of an `Any` value uses the regular
-
-                    representation of the deserialized, embedded message, with
-                    an
-
-                    additional field `@type` which contains the type URL.
-                    Example:
-
-                        package google.profile;
-                        message Person {
-                          string first_name = 1;
-                          string last_name = 2;
-                        }
-
-                        {
-                          "@type": "type.googleapis.com/google.profile.Person",
-                          "firstName": <string>,
-                          "lastName": <string>
-                        }
-
-                    If the embedded message type is well-known and has a custom
-                    JSON
-
-                    representation, that representation will be embedded adding
-                    a field
-
-                    `value` which holds the custom JSON in addition to the
-                    `@type`
-
-                    field. Example (for message [google.protobuf.Duration][]):
-
-                        {
-                          "@type": "type.googleapis.com/google.protobuf.Duration",
-                          "value": "1.212s"
-                        }
-      parameters:
-        - name: reporter_address
-          description: reporter_address defines the reporter address to query for.
-          in: path
-          required: true
-          type: string
-      tags:
-        - Query
 definitions:
   cosmos.auth.v1beta1.MsgUpdateParamsResponse:
     type: object
@@ -5461,7 +3222,6 @@
       timestamp:
         type: string
         format: uint64
-<<<<<<< HEAD
   layer.bridge.QueryGetDataBeforeResponse:
     type: object
     properties:
@@ -5504,8 +3264,6 @@
       timestamp:
         type: string
         format: uint64
-=======
->>>>>>> b0136e81
   layer.bridge.QueryGetEvmAddressByValidatorAddressResponse:
     type: object
     properties:
@@ -5664,109 +3422,6 @@
     description: >-
       UpdateMarketPricesResponse is a response message for updating market
       prices.
-  layer.daemons.GetAllMedianValuesResponse:
-    type: object
-    properties:
-      median_values:
-        type: array
-        items:
-          type: object
-          properties:
-            market_id:
-              type: integer
-              format: int64
-              title: marketId is the market id for a pair
-            price:
-              type: string
-              format: uint64
-            exponent:
-              type: integer
-              format: int32
-          title: MedianValues is the median value for a market
-    title: GetAllMedianValuesResponse is the response for the GetAllMedianValues rpc
-  layer.daemons.GetMedianValueResponse:
-    type: object
-    properties:
-      median_values:
-        type: object
-        properties:
-          market_id:
-            type: integer
-            format: int64
-            title: marketId is the market id for a pair
-          price:
-            type: string
-            format: uint64
-          exponent:
-            type: integer
-            format: int32
-        title: MedianValues is the median value for a market
-    title: GetMedianValueResponse is the response for the GetMedianValue rpc
-  layer.daemons.MedianValues:
-    type: object
-    properties:
-      market_id:
-        type: integer
-        format: int64
-        title: marketId is the market id for a pair
-      price:
-        type: string
-        format: uint64
-      exponent:
-        type: integer
-        format: int32
-    title: MedianValues is the median value for a market
-  layer.dispute.Params:
-    type: object
-    description: Params defines the parameters for the module.
-  layer.dispute.QueryParamsResponse:
-    type: object
-    properties:
-      params:
-        description: params holds all the parameters of this module.
-        type: object
-    description: QueryParamsResponse is response type for the Query/Params RPC method.
-  layer.dispute.DisputeCategory:
-    type: string
-    enum:
-      - DISPUTE_CATEGORY_UNSPECIFIED
-      - DISPUTE_CATEGORY_WARNING
-      - DISPUTE_CATEGORY_MINOR
-      - DISPUTE_CATEGORY_MAJOR
-    default: DISPUTE_CATEGORY_UNSPECIFIED
-    description: |2-
-       - DISPUTE_CATEGORY_UNSPECIFIED: UNSPECIFIED defines an invalid dispute category.
-       - DISPUTE_CATEGORY_WARNING: WARNING defines a 1 percent slashing.
-       - DISPUTE_CATEGORY_MINOR: MINOR defines a 5 percent slashing.
-       - DISPUTE_CATEGORY_MAJOR: MAJOR defines a 100 percent slashing.
-  layer.dispute.MicroReport:
-    type: object
-    properties:
-      reporter:
-        type: string
-      power:
-        type: string
-        format: int64
-      queryId:
-        type: string
-      value:
-        type: string
-      timestamp:
-        type: string
-        format: int64
-  layer.dispute.MsgAddFeeToDisputeResponse:
-    type: object
-  layer.dispute.MsgProposeDisputeResponse:
-    type: object
-  layer.dispute.MsgVoteResponse:
-    type: object
-  layer.dispute.VoteEnum:
-    type: string
-    enum:
-      - VOTE_INVALID
-      - VOTE_SUPPORT
-      - VOTE_AGAINST
-    default: VOTE_INVALID
   layer.oracle.MsgCommitReportResponse:
     type: object
   layer.oracle.MsgSubmitValueResponse:
@@ -6136,52 +3791,6 @@
           extensions: treat as a golang time.duration, don't allow nil values,
           don't omit empty values
     title: DataSpec is a specification for how to interpret and aggregate data
-  layer.registry.Params:
-    type: object
-    description: Params defines the parameters for the module.
-  layer.registry.QueryDecodeQuerydataResponse:
-    type: object
-    properties:
-      spec:
-        type: string
-        description: spec is the decoded json represention of the query data hex string.
-    description: >-
-      QueryDecodeQuerydataResponse is response type for the
-      Query/DecodeQuerydata RPC method.
-  layer.registry.QueryDecodeValueResponse:
-    type: object
-    properties:
-      decodedValue:
-        type: string
-        description: decodedValue is the decoded value of the hex string.
-    description: >-
-      QueryDecodeValueResponse is response type for the Query/DecodeValue RPC
-      method.
-  layer.registry.QueryGenerateQuerydataResponse:
-    type: object
-    properties:
-      querydata:
-        type: string
-        description: querydata is the generated querydata hex string.
-    description: >-
-      QueryGenerateQuerydataResponse is response type for the
-      Query/GenerateQuerydata RPC method.
-  layer.registry.QueryGetDataSpecResponse:
-    type: object
-    properties:
-      spec:
-        $ref: '#/definitions/layer.registry.DataSpec'
-        description: spec is the data spec corresponding to the query type.
-    description: >-
-      QueryGetDataSpecResponse is response type for the Query/GetDataSpec RPC
-      method.
-  layer.registry.QueryParamsResponse:
-    type: object
-    properties:
-      params:
-        description: params holds all the parameters of this module.
-        type: object
-    description: QueryParamsResponse is response type for the Query/Params RPC method.
   layer.registry.MsgRegisterSpecResponse:
     type: object
     description: MsgRegisterSpecResponse defines the Msg/RegisterSpec response type.
@@ -6293,333 +3902,4 @@
         title: >-
           amount is the amount of tokens to be delegated to a reporter from a
           delegation in staking
-    title: TokenOrigin is a message to store the origin of a token
-  cosmos.base.v1beta1.DecCoin:
-    type: object
-    properties:
-      denom:
-        type: string
-      amount:
-        type: string
-    description: |-
-      DecCoin defines a token with a denomination and a decimal amount.
-
-      NOTE: The amount field is an Dec which implements the custom method
-      signatures required by gogoproto.
-  layer.reporter.OracleReporter:
-    type: object
-    properties:
-      reporter:
-        type: string
-        title: reporter is the address of the reporter
-      total_tokens:
-        type: string
-        title: tokens is the amount of tokens the reporter has
-      commission:
-        title: commission for the reporter
-        type: object
-        properties:
-          commission_rates:
-            description: >-
-              commission_rates defines the initial commission rates to be used
-              for creating a validator.
-            type: object
-            properties:
-              rate:
-                type: string
-                description: >-
-                  rate is the commission rate charged to delegators, as a
-                  fraction.
-              max_rate:
-                type: string
-                description: >-
-                  max_rate defines the maximum commission rate which validator
-                  can ever charge, as a fraction.
-              max_change_rate:
-                type: string
-                description: >-
-                  max_change_rate defines the maximum daily increase of the
-                  validator commission, as a fraction.
-          update_time:
-            type: string
-            format: date-time
-            description: update_time is the last time the commission rate was changed.
-        description: Commission defines commission parameters for a given validator.
-      jailed:
-        type: boolean
-        title: jailed is a bool whether the reporter is jailed or not
-      jailed_until:
-        type: string
-        format: date-time
-        title: jailed_until is the time the reporter is jailed until
-    title: OracleReporter is the struct that holds the data for a reporter
-  layer.reporter.QueryDelegationRewardsResponse:
-    type: object
-    properties:
-      rewards:
-        type: array
-        items:
-          type: object
-          properties:
-            denom:
-              type: string
-            amount:
-              type: string
-          description: |-
-            DecCoin defines a token with a denomination and a decimal amount.
-
-            NOTE: The amount field is an Dec which implements the custom method
-            signatures required by gogoproto.
-        description: rewards defines the rewards accrued by a delegation.
-    description: |-
-      QueryDelegationRewardsResponse is the response type for the
-      Query/DelegationRewards RPC method.
-  layer.reporter.QueryDelegatorReporterResponse:
-    type: object
-    properties:
-      reporter:
-        type: string
-        description: reporter defines the reporter of a delegator.
-    description: |-
-      QueryDelegatorReporterResponse is the response type for the
-      Query/DelegatorReporter RPC method.
-  layer.reporter.QueryParamsResponse:
-    type: object
-    properties:
-      params:
-        description: params holds all the parameters of this module.
-        type: object
-        properties:
-          min_commission_rate:
-            type: string
-            title: >-
-              min_commission_rate, adopted from staking module, is the minimum
-              commission rate a reporter can their delegators
-    description: QueryParamsResponse is response type for the Query/Params RPC method.
-  layer.reporter.QueryReporterCommissionResponse:
-    type: object
-    properties:
-      commission:
-        description: commission defines the commission the reporter received.
-        type: object
-        properties:
-          commission:
-            type: array
-            items:
-              type: object
-              properties:
-                denom:
-                  type: string
-                amount:
-                  type: string
-              description: >-
-                DecCoin defines a token with a denomination and a decimal
-                amount.
-
-
-                NOTE: The amount field is an Dec which implements the custom
-                method
-
-                signatures required by gogoproto.
-            title: commission is the accumulated commission for the reporter
-        title: >-
-          ReporterAccumulatedCommission represents accumulated commission for a
-          reporter
-    title: |-
-      QueryReporterCommissionResponse is the response type for the
-      Query/ReporterCommission RPC method
-  layer.reporter.QueryReporterOutstandingRewardsResponse:
-    type: object
-    properties:
-      rewards:
-        type: object
-        properties:
-          rewards:
-            type: array
-            items:
-              type: object
-              properties:
-                denom:
-                  type: string
-                amount:
-                  type: string
-              description: >-
-                DecCoin defines a token with a denomination and a decimal
-                amount.
-
-
-                NOTE: The amount field is an Dec which implements the custom
-                method
-
-                signatures required by gogoproto.
-            title: rewards is the outstanding rewards for the reporter
-        description: >-
-          ReporterOutstandingRewards represents outstanding (un-withdrawn)
-          rewards
-
-          for a reporter inexpensive to track, allows simple sanity checks.
-    description: |-
-      QueryReporterOutstandingRewardsResponse is the response type for the
-      Query/ReporterOutstandingRewards RPC method.
-  layer.reporter.QueryReporterResponse:
-    type: object
-    properties:
-      reporter:
-        type: object
-        properties:
-          reporter:
-            type: string
-            title: reporter is the address of the reporter
-          total_tokens:
-            type: string
-            title: tokens is the amount of tokens the reporter has
-          commission:
-            title: commission for the reporter
-            type: object
-            properties:
-              commission_rates:
-                description: >-
-                  commission_rates defines the initial commission rates to be
-                  used for creating a validator.
-                type: object
-                properties:
-                  rate:
-                    type: string
-                    description: >-
-                      rate is the commission rate charged to delegators, as a
-                      fraction.
-                  max_rate:
-                    type: string
-                    description: >-
-                      max_rate defines the maximum commission rate which
-                      validator can ever charge, as a fraction.
-                  max_change_rate:
-                    type: string
-                    description: >-
-                      max_change_rate defines the maximum daily increase of the
-                      validator commission, as a fraction.
-              update_time:
-                type: string
-                format: date-time
-                description: update_time is the last time the commission rate was changed.
-            description: Commission defines commission parameters for a given validator.
-          jailed:
-            type: boolean
-            title: jailed is a bool whether the reporter is jailed or not
-          jailed_until:
-            type: string
-            format: date-time
-            title: jailed_until is the time the reporter is jailed until
-        title: OracleReporter is the struct that holds the data for a reporter
-    description: >-
-      QueryReporterResponse is the response type for the Query/Reporter RPC
-      method.
-  layer.reporter.QueryReporterStakeResponse:
-    type: object
-    properties:
-      stake:
-        type: string
-        description: stake defines the total tokens of a reporter.
-    description: |-
-      QueryReporterStakeResponse is the response type for the
-      Query/ReporterStake RPC method.
-  layer.reporter.QueryReportersResponse:
-    type: object
-    properties:
-      reporters:
-        type: array
-        items:
-          type: object
-          properties:
-            reporter:
-              type: string
-              title: reporter is the address of the reporter
-            total_tokens:
-              type: string
-              title: tokens is the amount of tokens the reporter has
-            commission:
-              title: commission for the reporter
-              type: object
-              properties:
-                commission_rates:
-                  description: >-
-                    commission_rates defines the initial commission rates to be
-                    used for creating a validator.
-                  type: object
-                  properties:
-                    rate:
-                      type: string
-                      description: >-
-                        rate is the commission rate charged to delegators, as a
-                        fraction.
-                    max_rate:
-                      type: string
-                      description: >-
-                        max_rate defines the maximum commission rate which
-                        validator can ever charge, as a fraction.
-                    max_change_rate:
-                      type: string
-                      description: >-
-                        max_change_rate defines the maximum daily increase of
-                        the validator commission, as a fraction.
-                update_time:
-                  type: string
-                  format: date-time
-                  description: >-
-                    update_time is the last time the commission rate was
-                    changed.
-              description: Commission defines commission parameters for a given validator.
-            jailed:
-              type: boolean
-              title: jailed is a bool whether the reporter is jailed or not
-            jailed_until:
-              type: string
-              format: date-time
-              title: jailed_until is the time the reporter is jailed until
-          title: OracleReporter is the struct that holds the data for a reporter
-        description: all the reporters.
-    description: >-
-      QueryReportersResponse is the response type for the Query/Reporters RPC
-      method.
-  layer.reporter.ReporterAccumulatedCommission:
-    type: object
-    properties:
-      commission:
-        type: array
-        items:
-          type: object
-          properties:
-            denom:
-              type: string
-            amount:
-              type: string
-          description: |-
-            DecCoin defines a token with a denomination and a decimal amount.
-
-            NOTE: The amount field is an Dec which implements the custom method
-            signatures required by gogoproto.
-        title: commission is the accumulated commission for the reporter
-    title: >-
-      ReporterAccumulatedCommission represents accumulated commission for a
-      reporter
-  layer.reporter.ReporterOutstandingRewards:
-    type: object
-    properties:
-      rewards:
-        type: array
-        items:
-          type: object
-          properties:
-            denom:
-              type: string
-            amount:
-              type: string
-          description: |-
-            DecCoin defines a token with a denomination and a decimal amount.
-
-            NOTE: The amount field is an Dec which implements the custom method
-            signatures required by gogoproto.
-        title: rewards is the outstanding rewards for the reporter
-    description: |-
-      ReporterOutstandingRewards represents outstanding (un-withdrawn) rewards
-      for a reporter inexpensive to track, allows simple sanity checks.+    title: TokenOrigin is a message to store the origin of a token