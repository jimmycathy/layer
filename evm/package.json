{
  "name": "evm",
  "version": "1.0.0",
  "description": "",
  "main": "index.js",
  "directories": {
    "lib": "lib",
    "test": "test"
  },
  "scripts": {
    "test": "echo \"Error: no test specified\" && exit 1"
  },
  "author": "",
  "license": "ISC",
  "devDependencies": {
    "@nomiclabs/hardhat-ethers": "^2.0.4",
    "@nomicfoundation/hardhat-network-helpers": "^1.0.10",
<<<<<<< HEAD
    "@nomiclabs/hardhat-ethers": "^2.0.4",
=======
>>>>>>> 1db5a468
    "@nomiclabs/hardhat-web3": "^2.0.0",
    "axios": "^1.6.8",
    "chai": "^4.3.10",
    "elliptic": "^6.5.5",
    "ethers": "^5.7.0",
    "hardhat": "^2.22.3",
    "hardhat-gas-reporter": "^2.2.0",
    "web3": "^1.10.4"
  },
  "mocha": {},
  "dependencies": {
    "@cosmjs/proto-signing": "^0.32.3",
    "@cosmjs/stargate": "^0.32.3",
    "google-protobuf": "^3.21.2",
    "polygongovernance": "github:tellor-io/polygongovernance",
    "protoc-gen-grpc-web": "^1.4.2",
    "tellorflex": "github:tellor-io/tellorflex",
    "usingtellor": "5.0.4"
  }
}<|MERGE_RESOLUTION|>--- conflicted
+++ resolved
@@ -15,10 +15,7 @@
   "devDependencies": {
     "@nomiclabs/hardhat-ethers": "^2.0.4",
     "@nomicfoundation/hardhat-network-helpers": "^1.0.10",
-<<<<<<< HEAD
     "@nomiclabs/hardhat-ethers": "^2.0.4",
-=======
->>>>>>> 1db5a468
     "@nomiclabs/hardhat-web3": "^2.0.0",
     "axios": "^1.6.8",
     "chai": "^4.3.10",
