--- conflicted
+++ resolved
@@ -1,13 +1,6 @@
 const { ethers} = require("hardhat");
 const h = require("./helpers/helpers");
 var assert = require('assert');
-<<<<<<< HEAD
-const abiCoder = new ethers.utils.AbiCoder();
-
-=======
-const web3 = require('web3');
-const abiCoder = new ethers.AbiCoder();
->>>>>>> 288c8714
 
 describe("BlobstreamO - Auto Function and e2e Tests", function () {
 
