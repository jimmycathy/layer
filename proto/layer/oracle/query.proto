--- conflicted
+++ resolved
@@ -10,10 +10,7 @@
 import "layer/oracle/micro_report.proto";
 import "layer/oracle/tips.proto";
 import "layer/oracle/user_tip.proto";
-<<<<<<< HEAD
-=======
 import "layer/oracle/aggregate.proto";
->>>>>>> 1e204e2a
 
 option go_package = "github.com/tellor-io/layer/x/oracle/types";
 
@@ -51,15 +48,12 @@
     option (google.api.http).get = "/tellor-io/layer/oracle/get_user_tip_total/{tipper}/{queryData}";
   
   }
-<<<<<<< HEAD
-=======
   
   // Queries a list of GetAggregatedReport items.
   rpc GetAggregatedReport (QueryGetAggregatedReportRequest) returns (QueryGetAggregatedReportResponse) {
     option (google.api.http).get = "/tellor-io/layer/oracle/get_aggregated_report/{queryId}/{blockNumber}";
   
   }
->>>>>>> 1e204e2a
 }
 // QueryParamsRequest is request type for the Query/Params RPC method.
 message QueryParamsRequest {}
@@ -108,8 +102,6 @@
 message QueryGetUserTipTotalResponse {
   UserTipTotal totalTips = 1;
 }
-<<<<<<< HEAD
-=======
 
 message QueryGetAggregatedReportRequest {
   string queryId     = 1;
@@ -119,4 +111,3 @@
 message QueryGetAggregatedReportResponse {
   Aggregate report = 1;
 }
->>>>>>> 1e204e2a
