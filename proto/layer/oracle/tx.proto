--- conflicted
+++ resolved
@@ -39,32 +39,20 @@
 }
 message MsgUpdateParamsResponse {}
 message MsgSubmitValue {
-<<<<<<< HEAD
   option (cosmos.msg.v1.signer) = "creator";
   string creator = 1;
   string query_data = 2;
   string value = 3;
-=======
-  string creator   = 1;
-  string queryData = 2;
-  string value     = 3; 
-  string salt      = 4; // hex encoded 32 bytes salt
->>>>>>> 047e2a7e
+  string salt = 4; // hex encoded 32 bytes salt
 }
 
 message MsgSubmitValueResponse {}
 
 message MsgCommitReport {
-<<<<<<< HEAD
   option (cosmos.msg.v1.signer) = "creator";
   string creator = 1;
   string query_data = 2;
-  string signature = 3; //signature of value in submit value
-=======
-  string creator   = 1;
-  string queryData = 2;
   string hash = 3; // hex encoded sha256 of "salt:value"
->>>>>>> 047e2a7e
 }
 
 message MsgCommitReportResponse {}
