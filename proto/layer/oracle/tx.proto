--- conflicted
+++ resolved
@@ -42,11 +42,7 @@
 message MsgSubmitValue {
   option (cosmos.msg.v1.signer) = "creator";
   string creator = 1;
-<<<<<<< HEAD
-  string queryData = 2;
-=======
   string query_data = 2;
->>>>>>> 798a6808
   string value = 3;
   string salt = 4; // hex encoded 32 bytes salt
 }
@@ -56,11 +52,7 @@
 message MsgCommitReport {
   option (cosmos.msg.v1.signer) = "creator";
   string creator = 1;
-<<<<<<< HEAD
-  string queryData = 2;
-=======
   string query_data = 2;
->>>>>>> 798a6808
   string hash = 3; // hex encoded sha256 of "salt:value"
 }
 
@@ -69,11 +61,7 @@
 message MsgTip {
   option (cosmos.msg.v1.signer) = "tipper";
   string tipper = 1;
-<<<<<<< HEAD
-  string queryData = 2;
-=======
   string query_data = 2;
->>>>>>> 798a6808
   cosmos.base.v1beta1.Coin amount = 3 [(gogoproto.nullable) = false];
 }
 
