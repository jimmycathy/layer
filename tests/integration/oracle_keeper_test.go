--- conflicted
+++ resolved
@@ -1,11 +1,13 @@
 package integration_test
 
 import (
+	"encoding/hex"
 	"time"
 
 	"testing"
 
 	"cosmossdk.io/math"
+
 	"github.com/cosmos/cosmos-sdk/x/gov"
 
 	v1 "github.com/cosmos/cosmos-sdk/x/gov/types/v1"
@@ -142,10 +144,10 @@
 	s.Equal(modBalanceBefore.Amount.Add(tip.Amount).Sub(twoPercent.Amount), modBalanceAfter.Amount)
 }
 
-<<<<<<< HEAD
 func (s *IntegrationTestSuite) TestMedianReports() {
 	_, msgServer := s.oracleKeeper()
 	accs, _, privKeys := s.createValidatorAccs([]int64{100, 200, 300, 400, 500})
+	s.ctx = s.ctx.WithBlockHeight(2)
 	reporters := []struct {
 		name          string
 		reporterIndex int
@@ -177,7 +179,7 @@
 			value:         encodeValue(462926),
 		},
 	}
-	msgServer.Tip(s.ctx, &types.MsgTip{Tipper: accs[0].String(), QueryData: ethQueryData, Amount: sdk.NewCoin(s.denom, sdk.NewInt(1000))})
+	msgServer.Tip(s.ctx, &types.MsgTip{Tipper: accs[0].String(), QueryData: ethQueryData, Amount: sdk.NewCoin(s.denom, math.NewInt(1000))})
 	for _, r := range reporters {
 		s.T().Run(r.name, func(t *testing.T) {
 			valueDecoded, err := hex.DecodeString(r.value) // convert hex value to bytes
@@ -192,7 +194,7 @@
 		})
 	}
 	s.ctx = s.ctx.WithBlockHeight(s.ctx.BlockHeight() + 1)
-	s.app.EndBlocker(s.ctx, abci.RequestEndBlock{Height: s.ctx.BlockHeight()})
+	s.app.EndBlocker(s.ctx)
 	// check median
 	qId := "83a7f3d48786ac2667503a61e8c415438ed2922eb86a2906e4ee66d9a2ce4992"
 	res, err := s.oraclekeeper.GetAggregatedReport(s.ctx, &types.QueryGetCurrentAggregatedReportRequest{QueryId: qId})
@@ -202,68 +204,6 @@
 	s.Equal(expectedMedianReporter, res.Report.AggregateReporter)
 	s.Equal(reporters[expectedMedianReporterIndex].value, res.Report.AggregateValue)
 }
-=======
-// TODO: re-add later
-// func (s *IntegrationTestSuite) TestMedianReports() {
-// 	_, msgServer := s.oracleKeeper()
-// 	accs, _, privKeys := s.createValidatorAccs([]int64{100, 200, 300, 400, 500})
-// 	reporters := []struct {
-// 		name          string
-// 		reporterIndex int
-// 		value         string
-// 	}{
-// 		{
-// 			name:          "reporter 1",
-// 			reporterIndex: 0,
-// 			value:         encodeValue(162926),
-// 		},
-// 		{
-// 			name:          "reporter 2",
-// 			reporterIndex: 1,
-// 			value:         encodeValue(362926),
-// 		},
-// 		{
-// 			name:          "reporter 3",
-// 			reporterIndex: 2,
-// 			value:         encodeValue(262926),
-// 		},
-// 		{
-// 			name:          "reporter 4",
-// 			reporterIndex: 3,
-// 			value:         encodeValue(562926),
-// 		},
-// 		{
-// 			name:          "reporter 5",
-// 			reporterIndex: 4,
-// 			value:         encodeValue(462926),
-// 		},
-// 	}
-// 	for _, r := range reporters {
-// 		s.T().Run(r.name, func(t *testing.T) {
-// 			valueDecoded, err := hex.DecodeString(r.value) // convert hex value to bytes
-// 			s.NoError(err)
-// 			signature, err := privKeys[r.reporterIndex].Sign(valueDecoded) // sign value
-// 			s.NoError(err)
-// 			commit, reveal := report(accs[r.reporterIndex].String(), hex.EncodeToString(signature), r.value, ethQueryData)
-// 			_, err = msgServer.CommitReport(s.ctx, &commit)
-// 			s.NoError(err)
-// 			_, err = msgServer.SubmitValue(s.ctx.WithBlockHeight(s.ctx.BlockHeight()+1), &reveal)
-// 			s.NoError(err)
-// 		})
-// 	}
-// 	s.ctx = s.ctx.WithBlockHeight(s.ctx.BlockHeight() + 1)
-// 	_, err := s.app.EndBlocker(s.ctx)
-// 	s.NoError(err)
-// 	// check median
-// 	qId := "83a7f3d48786ac2667503a61e8c415438ed2922eb86a2906e4ee66d9a2ce4992"
-// 	res, err := s.oraclekeeper.GetAggregatedReport(s.ctx, &types.QueryGetCurrentAggregatedReportRequest{QueryId: qId})
-// 	s.NoError(err)
-// 	expectedMedianReporterIndex := 4
-// 	expectedMedianReporter := accs[expectedMedianReporterIndex].String()
-// 	s.Equal(expectedMedianReporter, res.Report.AggregateReporter)
-// 	s.Equal(reporters[expectedMedianReporterIndex].value, res.Report.AggregateValue)
-// }
->>>>>>> 79042fec
 
 func report(creator, signature, value, qdata string) (types.MsgCommitReport, types.MsgSubmitValue) {
 	commit := types.MsgCommitReport{
@@ -444,7 +384,7 @@
 func (s *IntegrationTestSuite) TestCommitQueryMixed() {
 	_, msgServer := s.oracleKeeper()
 	accs, _, privKeys := s.createValidatorAccs([]int64{100, 200, 300, 400, 500})
-	tip := sdk.NewCoin(s.denom, sdk.NewInt(1000))
+	tip := sdk.NewCoin(s.denom, math.NewInt(1000))
 	queryData1 := s.oraclekeeper.GetCurrentQueryInCycleList(s.ctx)
 	queryData2 := "00000000000000000000000000000000000000000000000000000000000000400000000000000000000000000000000000000000000000000000000000000080000000000000000000000000000000000000000000000000000000000000000953706F745072696365000000000000000000000000000000000000000000000000000000000000000000000000000000000000000000000000000000000000C00000000000000000000000000000000000000000000000000000000000000040000000000000000000000000000000000000000000000000000000000000008000000000000000000000000000000000000000000000000000000000000000056D6174696300000000000000000000000000000000000000000000000000000000000000000000000000000000000000000000000000000000000000000000037573640000000000000000000000000000000000000000000000000000000000"
 	queryData3 := "00000000000000000000000000000000000000000000000000000000000000400000000000000000000000000000000000000000000000000000000000000080000000000000000000000000000000000000000000000000000000000000000953706F745072696365000000000000000000000000000000000000000000000000000000000000000000000000000000000000000000000000000000000000C0000000000000000000000000000000000000000000000000000000000000004000000000000000000000000000000000000000000000000000000000000000800000000000000000000000000000000000000000000000000000000000000005737465746800000000000000000000000000000000000000000000000000000000000000000000000000000000000000000000000000000000000000000000037573640000000000000000000000000000000000000000000000000000000000"
