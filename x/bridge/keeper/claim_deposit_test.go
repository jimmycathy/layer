--- conflicted
+++ resolved
@@ -262,60 +262,9 @@
 	reportIndex := uint64(0)
 	err = k.ClaimDeposit(sdkCtx, depositId, reportIndex)
 	require.ErrorContains(t, err, "aggregate flagged")
-}
-
-<<<<<<< HEAD
-=======
-func TestClaimDepositTotalReporterPowerErr(t *testing.T) {
-	k, _, bk, ok, rk, _, ctx := setupKeeper(t)
-	require.NotNil(t, k)
-	require.NotNil(t, ctx)
-	sdkCtx := sdk.UnwrapSDKContext(ctx)
-
-	aggregateTimestamp := sdkCtx.BlockTime()
-	AddressType, err := abi.NewType("address", "", nil)
-	require.NoError(t, err)
-	Uint256Type, err := abi.NewType("uint256", "", nil)
-	require.NoError(t, err)
-	StringType, err := abi.NewType("string", "", nil)
-	require.NoError(t, err)
-	reportValueArgs := abi.Arguments{
-		{Type: AddressType},
-		{Type: StringType},
-		{Type: Uint256Type},
-	}
-	ethAddress := common.HexToAddress("0x3386518F7ab3eb51591571adBE62CF94540EAd29")
-	layerAddressString := simtestutil.CreateIncrementalAccounts(1)[0].String()
-	amountUint64 := big.NewInt(100 * 1e12)
-	reportValueArgsEncoded, err := reportValueArgs.Pack(ethAddress, layerAddressString, amountUint64)
-	require.NoError(t, err)
-	reportValueString := hex.EncodeToString(reportValueArgsEncoded)
-	queryId, err := k.GetDepositQueryId(0)
-	require.NoError(t, err)
-	aggregate := &oracletypes.Aggregate{
-		QueryId:              queryId,
-		AggregateValue:       reportValueString,
-		AggregateReportIndex: int64(0),
-		ReporterPower:        int64(90 * 1e6),
-	}
-	sdkCtx = sdkCtx.WithBlockTime(sdkCtx.BlockTime().Add(13 * time.Hour))
-	recipient, amount, err := k.DecodeDepositReportValue(ctx, reportValueString)
-	totalBondedTokens := math.NewInt(100 * 1e6)
-	ok.On("GetAggregateByIndex", sdkCtx, queryId, uint64(aggregate.AggregateReportIndex)).Return(aggregate, aggregateTimestamp, err)
-	rk.On("TotalReporterPower", sdkCtx).Return(totalBondedTokens, err)
-	bk.On("MintCoins", sdkCtx, bridgetypes.ModuleName, amount).Return(err)
-	bk.On("SendCoinsFromModuleToAccount", sdkCtx, bridgetypes.ModuleName, recipient, amount).Return(err)
-
-	depositId := uint64(0)
-	reportIndex := uint64(0)
-	err = k.ClaimDeposit(sdkCtx, depositId, reportIndex)
-	require.NoError(t, err)
-	depositClaimedResult, err := k.DepositIdClaimedMap.Get(sdkCtx, depositId)
-	require.NoError(t, err)
-	require.Equal(t, depositClaimedResult.Claimed, true)
-}
-
->>>>>>> c2aa003e
+
+}
+
 func TestClaimDepositNotEnoughPower(t *testing.T) {
 	k, _, bk, ok, rk, _, ctx := setupKeeper(t)
 	require.NotNil(t, k)
