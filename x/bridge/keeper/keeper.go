package keeper

import (
	"bytes"
	"context"
	"crypto/sha256"
	"encoding/binary"
	"encoding/hex"
	"errors"
	"fmt"
	gomath "math"
	"math/big"
	"sort"
	"time"

	"github.com/ethereum/go-ethereum/accounts/abi"
	"github.com/ethereum/go-ethereum/common"
	"github.com/ethereum/go-ethereum/crypto"
	"github.com/tellor-io/layer/x/bridge/types"

	"cosmossdk.io/collections"
	storetypes "cosmossdk.io/core/store"
	"cosmossdk.io/log"
	math "cosmossdk.io/math"

	"github.com/cosmos/cosmos-sdk/codec"
	sdk "github.com/cosmos/cosmos-sdk/types"
)

type (
	Keeper struct {
		cdc          codec.BinaryCodec
		storeService storetypes.KVStoreService

		Schema                       collections.Schema
		Params                       collections.Item[types.Params]
		BridgeValset                 collections.Item[types.BridgeValidatorSet]
		ValidatorCheckpoint          collections.Item[types.ValidatorCheckpoint]
		WithdrawalId                 collections.Item[types.WithdrawalId]
		OperatorToEVMAddressMap      collections.Map[string, types.EVMAddress]
		BridgeValsetSignaturesMap    collections.Map[uint64, types.BridgeValsetSignatures]
		ValidatorCheckpointParamsMap collections.Map[uint64, types.ValidatorCheckpointParams]
		ValidatorCheckpointIdxMap    collections.Map[uint64, types.CheckpointTimestamp]
		LatestCheckpointIdx          collections.Item[types.CheckpointIdx]
		BridgeValsetByTimestampMap   collections.Map[uint64, types.BridgeValidatorSet]
		ValsetTimestampToIdxMap      collections.Map[uint64, types.CheckpointIdx]
		AttestSnapshotsByReportMap   collections.Map[[]byte, types.AttestationSnapshots]
		AttestSnapshotDataMap        collections.Map[[]byte, types.AttestationSnapshotData]
		SnapshotToAttestationsMap    collections.Map[[]byte, types.OracleAttestations]
		AttestRequestsByHeightMap    collections.Map[uint64, types.AttestationRequests]
		DepositIdClaimedMap          collections.Map[uint64, types.DepositClaimed]

		stakingKeeper  types.StakingKeeper
		slashingKeeper types.SlashingKeeper
		oracleKeeper   types.OracleKeeper
		bankKeeper     types.BankKeeper
		reporterKeeper types.ReporterKeeper
	}
)

func NewKeeper(
	cdc codec.BinaryCodec,
	storeService storetypes.KVStoreService,
	stakingKeeper types.StakingKeeper,
	slashingKeeper types.SlashingKeeper,
	oracleKeeper types.OracleKeeper,
	bankKeeper types.BankKeeper,
	reporterKeeper types.ReporterKeeper,
) Keeper {
	sb := collections.NewSchemaBuilder(storeService)
	k := Keeper{
		cdc:                          cdc,
		storeService:                 storeService,
		Params:                       collections.NewItem(sb, types.ParamsKey, "params", codec.CollValue[types.Params](cdc)),
		BridgeValset:                 collections.NewItem(sb, types.BridgeValsetKey, "bridge_valset", codec.CollValue[types.BridgeValidatorSet](cdc)),
		ValidatorCheckpoint:          collections.NewItem(sb, types.ValidatorCheckpointKey, "validator_checkpoint", codec.CollValue[types.ValidatorCheckpoint](cdc)),
		WithdrawalId:                 collections.NewItem(sb, types.WithdrawalIdKey, "withdrawal_id", codec.CollValue[types.WithdrawalId](cdc)),
		OperatorToEVMAddressMap:      collections.NewMap(sb, types.OperatorToEVMAddressMapKey, "operator_to_evm_address_map", collections.StringKey, codec.CollValue[types.EVMAddress](cdc)),
		BridgeValsetSignaturesMap:    collections.NewMap(sb, types.BridgeValsetSignaturesMapKey, "bridge_valset_signatures_map", collections.Uint64Key, codec.CollValue[types.BridgeValsetSignatures](cdc)),
		ValidatorCheckpointParamsMap: collections.NewMap(sb, types.ValidatorCheckpointParamsMapKey, "validator_checkpoint_params_map", collections.Uint64Key, codec.CollValue[types.ValidatorCheckpointParams](cdc)),
		ValidatorCheckpointIdxMap:    collections.NewMap(sb, types.ValidatorCheckpointIdxMapKey, "validator_checkpoint_idx_map", collections.Uint64Key, codec.CollValue[types.CheckpointTimestamp](cdc)),
		LatestCheckpointIdx:          collections.NewItem(sb, types.LatestCheckpointIdxKey, "latest_checkpoint_idx", codec.CollValue[types.CheckpointIdx](cdc)),
		BridgeValsetByTimestampMap:   collections.NewMap(sb, types.BridgeValsetByTimestampMapKey, "bridge_valset_by_timestamp_map", collections.Uint64Key, codec.CollValue[types.BridgeValidatorSet](cdc)),
		ValsetTimestampToIdxMap:      collections.NewMap(sb, types.ValsetTimestampToIdxMapKey, "valset_timestamp_to_idx_map", collections.Uint64Key, codec.CollValue[types.CheckpointIdx](cdc)),
		AttestSnapshotsByReportMap:   collections.NewMap(sb, types.AttestSnapshotsByReportMapKey, "attest_snapshots_by_report_map", collections.BytesKey, codec.CollValue[types.AttestationSnapshots](cdc)),
		AttestSnapshotDataMap:        collections.NewMap(sb, types.AttestSnapshotDataMapKey, "attest_snapshot_data_map", collections.BytesKey, codec.CollValue[types.AttestationSnapshotData](cdc)),
		SnapshotToAttestationsMap:    collections.NewMap(sb, types.SnapshotToAttestationsMapKey, "snapshot_to_attestations_map", collections.BytesKey, codec.CollValue[types.OracleAttestations](cdc)),
		AttestRequestsByHeightMap:    collections.NewMap(sb, types.AttestRequestsByHeightMapKey, "attest_requests_by_height_map", collections.Uint64Key, codec.CollValue[types.AttestationRequests](cdc)),
		DepositIdClaimedMap:          collections.NewMap(sb, types.DepositIdClaimedMapKey, "deposit_id_claimed_map", collections.Uint64Key, codec.CollValue[types.DepositClaimed](cdc)),

		stakingKeeper:  stakingKeeper,
		slashingKeeper: slashingKeeper,
		oracleKeeper:   oracleKeeper,
		bankKeeper:     bankKeeper,
		reporterKeeper: reporterKeeper,
	}

	schema, err := sb.Build()
	if err != nil {
		panic(err)
	}
	k.Schema = schema
	return k
}

func (k Keeper) Logger(ctx context.Context) log.Logger {
	sdkCtx := sdk.UnwrapSDKContext(ctx)
	return sdkCtx.Logger().With("module", fmt.Sprintf("x/%s", types.ModuleName))
}

func (k Keeper) GetCurrentValidatorsEVMCompatible(ctx context.Context) ([]*types.BridgeValidator, error) {
	validators, err := k.stakingKeeper.GetAllValidators(ctx)
	if err != nil {
		return nil, err
	}

	var bridgeValset []*types.BridgeValidator

	for _, validator := range validators {
		evmAddress, err := k.OperatorToEVMAddressMap.Get(ctx, validator.GetOperator())
		if err != nil {
			k.Logger(ctx).Info("Error getting EVM address from operator address", "error", err)
			continue // Skip this validator if the EVM address is not found
		}
		bridgeValset = append(bridgeValset, &types.BridgeValidator{
			EthereumAddress: evmAddress.EVMAddress,
			Power:           uint64(validator.GetConsensusPower(math.NewInt(10))),
		})
	}

	if len(bridgeValset) == 0 {
		return nil, errors.New("no validators found")
	}

	// Sort the validators
	sort.Slice(bridgeValset, func(i, j int) bool {
		if bridgeValset[i].Power == bridgeValset[j].Power {
			// If power is equal, sort alphabetically
			return bytes.Compare(bridgeValset[i].EthereumAddress, bridgeValset[j].EthereumAddress) < 0
		}
		// Otherwise, sort by power in descending order
		return bridgeValset[i].Power > bridgeValset[j].Power
	})

	return bridgeValset, nil
}

func (k Keeper) GetCurrentValidatorSetEVMCompatible(ctx context.Context) (*types.BridgeValidatorSet, error) {
	// use GetBridgeValidators to get the current bridge validator set
	bridgeValset, err := k.GetCurrentValidatorsEVMCompatible(ctx)
	if err != nil {
		return nil, err
	}

	return &types.BridgeValidatorSet{BridgeValidatorSet: bridgeValset}, nil
}

// function for loading last saved bridge validator set and comparing it to current set
func (k Keeper) CompareBridgeValidators(ctx context.Context) (bool, error) {
	// load current validator set in EVM compatible format
	currentValidatorSetEVMCompatible, err := k.GetCurrentValidatorSetEVMCompatible(ctx)
	fmt.Println("currentValidatorSetEVMCompatible in function: ", currentValidatorSetEVMCompatible)
	if err != nil {
		k.Logger(ctx).Info("No current validator set found")
		return false, err
	}

	lastSavedBridgeValidators, err := k.BridgeValset.Get(ctx)
	fmt.Println("lastSavedBridgeValidators: ", lastSavedBridgeValidators)
	if err != nil {
		k.Logger(ctx).Info("No saved bridge validator set found")
		err := k.BridgeValset.Set(ctx, *currentValidatorSetEVMCompatible)
		if err != nil {
			k.Logger(ctx).Info("Error setting bridge validator set: ", "error", err)
			return false, err
		}
		error := k.SetBridgeValidatorParams(ctx, currentValidatorSetEVMCompatible)
		if error != nil {
			k.Logger(ctx).Info("Error setting bridge validator params: ", "error", error)
			return false, error
		}
		return false, err
	}
	fmt.Println("k.PowerDiff: ", k.PowerDiff(ctx, lastSavedBridgeValidators, *currentValidatorSetEVMCompatible))
	if bytes.Equal(k.cdc.MustMarshal(&lastSavedBridgeValidators), k.cdc.MustMarshal(currentValidatorSetEVMCompatible)) {
		return false, nil
	} else if k.PowerDiff(ctx, lastSavedBridgeValidators, *currentValidatorSetEVMCompatible) < 0.05 {
		return false, nil
	} else {
		err := k.BridgeValset.Set(ctx, *currentValidatorSetEVMCompatible)
		if err != nil {
			k.Logger(ctx).Info("Error setting bridge validator set: ", "error", err)
			return false, err
		}
		error := k.SetBridgeValidatorParams(ctx, currentValidatorSetEVMCompatible)
		if error != nil {
			k.Logger(ctx).Info("Error setting bridge validator params: ", "error", error)
			return false, error
		}
		return true, nil
	}
}

func (k Keeper) SetBridgeValidatorParams(ctx context.Context, bridgeValidatorSet *types.BridgeValidatorSet) error {
	var totalPower uint64
	for _, validator := range bridgeValidatorSet.BridgeValidatorSet {
		totalPower += validator.GetPower()
	}
	powerThreshold := totalPower * 2 / 3

	sdkCtx := sdk.UnwrapSDKContext(ctx)
	validatorTimestamp := uint64(sdkCtx.BlockTime().Unix())

	// calculate validator set hash
	_, validatorSetHash, err := k.EncodeAndHashValidatorSet(ctx, bridgeValidatorSet)
	if err != nil {
		k.Logger(ctx).Info("Error encoding and hashing validator set: ", "error", err)
		return err
	}

	// calculate validator set checkpoint
	checkpoint, err := k.CalculateValidatorSetCheckpoint(ctx, powerThreshold, validatorTimestamp, validatorSetHash)
	if err != nil {
		k.Logger(ctx).Info("Error calculating validator set checkpoint: ", "error", err)
		return err
	}

	// Set the validator checkpoint
	checkpointType := types.ValidatorCheckpoint{
		Checkpoint: checkpoint,
	}

	error := k.ValidatorCheckpoint.Set(ctx, checkpointType)
	if error != nil {
		k.Logger(ctx).Info("Error setting validator checkpoint: ", "error", error)
		return error
	}

	// Set the bridge valset by timestamp
	err = k.BridgeValsetByTimestampMap.Set(ctx, validatorTimestamp, *bridgeValidatorSet)
	if err != nil {
		k.Logger(ctx).Info("Error setting bridge valset by timestamp: ", "error", err)
		return err
	}

	valsetIdx, err := k.LatestCheckpointIdx.Get(ctx)
	if err != nil {
		k.Logger(ctx).Info("Error getting latest checkpoint index: ", "error", err)
		// TODO: handle error?
	}
	if valsetIdx.Index == 0 {
		valsetSigs := types.NewBridgeValsetSignatures(len(bridgeValidatorSet.BridgeValidatorSet))
		err = k.BridgeValsetSignaturesMap.Set(ctx, validatorTimestamp, *valsetSigs)
		if err != nil {
			k.Logger(ctx).Info("Error setting bridge valset signatures: ", "error", err)
			return err
		}

		return nil
	}
	previousValsetTimestamp, err := k.ValidatorCheckpointIdxMap.Get(ctx, valsetIdx.Index-1)
	if err != nil {
		k.Logger(ctx).Info("Error getting previous valset timestamp: ", "error", err)
		return err
	}
	previousValset, err := k.BridgeValsetByTimestampMap.Get(ctx, previousValsetTimestamp.Timestamp)
	if err != nil {
		k.Logger(ctx).Info("Error getting previous valset: ", "error", err)
		return err
	}

	valsetSigs := types.NewBridgeValsetSignatures(len(previousValset.BridgeValidatorSet))
	err = k.BridgeValsetSignaturesMap.Set(ctx, validatorTimestamp, *valsetSigs)
	if err != nil {
		k.Logger(ctx).Info("Error setting bridge valset signatures: ", "error", err)
		return err
	}

	return nil
}

func (k Keeper) CalculateValidatorSetCheckpoint(
	ctx context.Context,
	powerThreshold uint64,
	validatorTimestamp uint64,
	validatorSetHash []byte,
) ([]byte, error) {
	// Define the domain separator for the validator set hash, fixed size 32 bytes
	VALIDATOR_SET_HASH_DOMAIN_SEPARATOR := []byte("checkpoint")
	var domainSeparatorFixSize [32]byte
	copy(domainSeparatorFixSize[:], VALIDATOR_SET_HASH_DOMAIN_SEPARATOR)

	// Convert validatorSetHash to a fixed size 32 bytes
	var validatorSetHashFixSize [32]byte
	copy(validatorSetHashFixSize[:], validatorSetHash)

	// Convert powerThreshold and validatorTimestamp to *big.Int for ABI encoding
	powerThresholdBigInt := new(big.Int).SetUint64(powerThreshold)
	validatorTimestampBigInt := new(big.Int).SetUint64(validatorTimestamp)

	Bytes32Type, err := abi.NewType("bytes32", "", nil)
	if err != nil {
		k.Logger(ctx).Warn("Error creating new bytes32 ABI type", "error", err)
		return nil, err
	}
	Uint256Type, err := abi.NewType("uint256", "", nil)
	if err != nil {
		k.Logger(ctx).Warn("Error creating new uint256 ABI type", "error", err)
		return nil, err
	}

	// Prepare the types for encoding
	arguments := abi.Arguments{
		{Type: Bytes32Type},
		{Type: Uint256Type},
		{Type: Uint256Type},
		{Type: Bytes32Type},
	}

	// Encode the arguments
	encodedCheckpointData, err := arguments.Pack(
		domainSeparatorFixSize,
		powerThresholdBigInt,
		validatorTimestampBigInt,
		validatorSetHashFixSize,
	)
	if err != nil {
		k.Logger(ctx).Warn("Error encoding arguments", "error", err)
		return nil, err
	}

	checkpoint := crypto.Keccak256(encodedCheckpointData)

	// save checkpoint params
	checkpointParams := types.ValidatorCheckpointParams{
		Checkpoint:     checkpoint,
		ValsetHash:     validatorSetHash,
		Timestamp:      int64(validatorTimestamp),
		PowerThreshold: int64(powerThreshold),
	}
	err = k.ValidatorCheckpointParamsMap.Set(ctx, validatorTimestamp, checkpointParams)
	if err != nil {
		k.Logger(ctx).Info("Error setting validator checkpoint params: ", "error", err)
		return nil, err
	}

	// load checkpoint index. if not found, set to 0
	checkpointIdx := types.CheckpointIdx{}
	lastCheckpointIdx, err := k.LatestCheckpointIdx.Get(ctx)
	if err != nil {
		k.Logger(ctx).Info("Error getting latest checkpoint index: ", "error", err)
		checkpointIdx.Index = 0
	} else {
		checkpointIdx.Index = lastCheckpointIdx.Index + 1
	}

	// save checkpoint index
	err = k.ValidatorCheckpointIdxMap.Set(ctx, checkpointIdx.Index, types.CheckpointTimestamp{Timestamp: validatorTimestamp})
	if err != nil {
		k.Logger(ctx).Info("Error setting validator checkpoint index: ", "error", err)
		return nil, err
	}

	// save latest checkpoint index
	err = k.LatestCheckpointIdx.Set(ctx, checkpointIdx)
	if err != nil {
		k.Logger(ctx).Info("Error setting latest checkpoint index: ", "error", err)
		return nil, err
	}
	err = k.ValsetTimestampToIdxMap.Set(ctx, validatorTimestamp, checkpointIdx)
	if err != nil {
		k.Logger(ctx).Info("Error setting valset timestamp to index: ", "error", err)
		return nil, err
	}
	return checkpoint, nil
}

func (k Keeper) GetValidatorCheckpointFromStorage(ctx context.Context) (*types.ValidatorCheckpoint, error) {
	checkpoint, err := k.ValidatorCheckpoint.Get(ctx)
	if err != nil {
		k.Logger(ctx).Error("Failed to get validator checkpoint", "error", err)
		return nil, err
	}
	return &checkpoint, nil
}

func (k Keeper) GetValidatorTimestampByIdxFromStorage(ctx context.Context, checkpointIdx uint64) (types.CheckpointTimestamp, error) {
	return k.ValidatorCheckpointIdxMap.Get(ctx, checkpointIdx)
}

func (k Keeper) GetValidatorSetSignaturesFromStorage(ctx context.Context, timestamp uint64) (*types.BridgeValsetSignatures, error) {
	valsetSigs, err := k.BridgeValsetSignaturesMap.Get(ctx, timestamp)
	if err != nil {
		k.Logger(ctx).Error("Failed to get bridge valset signatures", "error", err)
		return nil, err
	}
	return &valsetSigs, nil
}

func (k Keeper) EncodeAndHashValidatorSet(ctx context.Context, validatorSet *types.BridgeValidatorSet) (encodedBridgeValidatorSet, bridgeValidatorSetHash []byte, err error) {
	// Define Go equivalent of the Solidity Validator struct
	type Validator struct {
		Addr  common.Address
		Power *big.Int
	}

	// Convert validatorSet to a slice of the Validator struct defined above
	var validators []Validator
	for _, v := range validatorSet.BridgeValidatorSet {
		addr := common.BytesToAddress(v.EthereumAddress)
		power := big.NewInt(0).SetUint64(v.Power)
		validators = append(validators, Validator{Addr: addr, Power: power})
	}

	// Solidity dynamic array encoding starts with the offset to the data
	// followed by the length of the array itself. Since we're directly encoding the array next,
	// the data starts immediately after these two fields, which is at 64 bytes offset.
	offsetToData := make([]byte, 32)
	binary.BigEndian.PutUint64(offsetToData[24:], uint64(32)) // 64 bytes offset to the start of the data

	// Encode the length of the array
	arrayLength := len(validators)
	lengthEncoded := make([]byte, 32)
	binary.BigEndian.PutUint64(lengthEncoded[24:], uint64(arrayLength))

	AddressType, err := abi.NewType("address", "", nil)
	if err != nil {
		k.Logger(ctx).Warn("Error creating new address ABI type", "error", err)
		return nil, nil, err
	}
	UintType, err := abi.NewType("uint256", "", nil)
	if err != nil {
		k.Logger(ctx).Warn("Error creating new uint256 ABI type", "error", err)
		return nil, nil, err
	}

	// Encode each Validator struct
	var encodedVals []byte
	for _, val := range validators {
		encodedVal, err := abi.Arguments{
			{Type: AddressType},
			{Type: UintType},
		}.Pack(val.Addr, val.Power)
		if err != nil {
			return nil, nil, err
		}
		encodedVals = append(encodedVals, encodedVal...)
	}

	// Concatenate the offset, length, and encoded validators
	finalEncoded := append(offsetToData, lengthEncoded...)
	finalEncoded = append(finalEncoded, encodedVals...)

	// Hash the encoded bytes
	valSetHash := crypto.Keccak256(finalEncoded)

	return finalEncoded, valSetHash, nil
}

func (k Keeper) PowerDiff(ctx context.Context, b, c types.BridgeValidatorSet) float64 {
	powers := map[string]int64{}
	var totalPower int64
	for _, bv := range b.BridgeValidatorSet {
		power := int64(bv.GetPower())
		powers[string(bv.EthereumAddress)] = power
		totalPower += power
	}
	fmt.Println("totalPower1: ", totalPower)

	for _, bv := range c.BridgeValidatorSet {
		if val, ok := powers[string(bv.EthereumAddress)]; ok {
			powers[string(bv.EthereumAddress)] = val - int64(bv.GetPower())
		} else {
			powers[string(bv.EthereumAddress)] = -int64(bv.GetPower())
		}
	}

	var delta float64
	for _, v := range powers {
		delta += gomath.Abs(float64(v))
	}

	if totalPower == 0 {
		return 0
	}

	relativeDiff := delta / float64(totalPower)
	return relativeDiff
}

func (k Keeper) EVMAddressFromSignatures(ctx context.Context, sigA, sigB []byte) (common.Address, error) {
	msgA := "TellorLayer: Initial bridge signature A"
	msgB := "TellorLayer: Initial bridge signature B"

	// convert messages to bytes
	msgBytesA := []byte(msgA)
	msgBytesB := []byte(msgB)

	// hash messages
	msgHashBytes32A := sha256.Sum256(msgBytesA)
	msgHashBytesA := msgHashBytes32A[:]

	msgHashBytes32B := sha256.Sum256(msgBytesB)
	msgHashBytesB := msgHashBytes32B[:]

	// hash the hash, since the keyring signer automatically hashes the message
	msgDoubleHashBytes32A := sha256.Sum256(msgHashBytesA)
	msgDoubleHashBytesA := msgDoubleHashBytes32A[:]

	msgDoubleHashBytes32B := sha256.Sum256(msgHashBytesB)
	msgDoubleHashBytesB := msgDoubleHashBytes32B[:]

	addressesA, err := k.TryRecoverAddressWithBothIDs(sigA, msgDoubleHashBytesA)
	if err != nil {
		k.Logger(ctx).Warn("Error trying to recover address with both IDs", "error", err)
		return common.Address{}, err
	}
	addressesB, err := k.TryRecoverAddressWithBothIDs(sigB, msgDoubleHashBytesB)
	if err != nil {
		k.Logger(ctx).Warn("Error trying to recover address with both IDs", "error", err)
		return common.Address{}, err
	}

	// check if addresses match
	if bytes.Equal(addressesA[0].Bytes(), addressesB[0].Bytes()) || bytes.Equal(addressesA[0].Bytes(), addressesB[1].Bytes()) {
		return addressesA[0], nil
	} else if bytes.Equal(addressesA[1].Bytes(), addressesB[0].Bytes()) || bytes.Equal(addressesA[1].Bytes(), addressesB[1].Bytes()) {
		return addressesA[1], nil
	} else {
		k.Logger(ctx).Warn("EVM addresses do not match")
		return common.Address{}, fmt.Errorf("EVM addresses do not match")
	}
}

<<<<<<< HEAD
func (k Keeper) TryRecoverAddressWithBothIDs(sig []byte, msgHash []byte) ([]common.Address, error) {
=======
func (k Keeper) tryRecoverAddressWithBothIDs(sig, msgHash []byte) ([]common.Address, error) {
>>>>>>> c2aa003e
	var addrs []common.Address
	for _, id := range []byte{0, 1} {
		sigWithID := append(sig[:64], id)
		pubKey, err := crypto.SigToPub(msgHash, sigWithID)
		if err != nil {
			return []common.Address{}, err
		}
		recoveredAddr := crypto.PubkeyToAddress(*pubKey)
		addrs = append(addrs, recoveredAddr)
	}
	return addrs, nil
}

func (k Keeper) SetEVMAddressByOperator(ctx context.Context, operatorAddr string, evmAddr []byte) error {
	evmAddrType := types.EVMAddress{
		EVMAddress: evmAddr,
	}

	err := k.OperatorToEVMAddressMap.Set(ctx, operatorAddr, evmAddrType)
	if err != nil {
		k.Logger(ctx).Info("Error setting EVM address by operator", "error", err)
		return err
	}
	return nil
}

func (k Keeper) SetBridgeValsetSignature(ctx context.Context, operatorAddress string, timestamp uint64, signature string) error {
	// get the bridge valset signatures array by timestamp
	valsetSigs, err := k.BridgeValsetSignaturesMap.Get(ctx, timestamp)
	if err != nil {
		k.Logger(ctx).Info("Error getting bridge valset signatures", "error", err)
		return err
	}
	// get the evm address associated with the operator address
	ethAddress, err := k.OperatorToEVMAddressMap.Get(ctx, operatorAddress)
	if err != nil {
		k.Logger(ctx).Info("Error getting EVM address from operator address", "error", err)
		return err
	}
	// get the valset index by timestamp
	valsetIdx, err := k.ValsetTimestampToIdxMap.Get(ctx, timestamp)
	if err != nil {
		k.Logger(ctx).Info("Error getting valset index by timestamp", "error", err)
		return err
	}
	if valsetIdx.Index == 0 {
		k.Logger(ctx).Warn("Valset index is 0")
		return nil
	}
	previousIndex := valsetIdx.Index - 1
	previousValsetTimestamp, err := k.ValidatorCheckpointIdxMap.Get(ctx, previousIndex)
	if err != nil {
		k.Logger(ctx).Info("Error getting previous valset timestamp", "error", err)
		return err
	}
	previousValset, err := k.BridgeValsetByTimestampMap.Get(ctx, previousValsetTimestamp.Timestamp)
	if err != nil {
		k.Logger(ctx).Info("Error getting previous valset", "error", err)
		return err
	}
	// decode the signature hex
	signatureBytes, err := hex.DecodeString(signature)
	if err != nil {
		k.Logger(ctx).Info("Error decoding signature hex", "error", err)
		return err
	}
	// set the signature in the valset signatures array by finding the index of the operator address
	for i, val := range previousValset.BridgeValidatorSet {
		if bytes.Equal(val.EthereumAddress, ethAddress.EVMAddress) {
			valsetSigs.SetSignature(i, signatureBytes)
		}
	}
	// set the valset signatures array by timestamp
	err = k.BridgeValsetSignaturesMap.Set(ctx, timestamp, valsetSigs)
	if err != nil {
		k.Logger(ctx).Info("Error setting bridge valset signatures", "error", err)
		return err
	}
	return nil
}

func (k Keeper) SetOracleAttestation(ctx context.Context, operatorAddress string, snapshot, sig []byte) error {
	// get the evm address associated with the operator address
	ethAddress, err := k.OperatorToEVMAddressMap.Get(ctx, operatorAddress)
	if err != nil {
		k.Logger(ctx).Info("Error getting EVM address from operator address", "error", err)
		return err
	}
	// get the last saved bridge validator set
	lastSavedBridgeValidators, err := k.BridgeValset.Get(ctx)
	if err != nil {
		k.Logger(ctx).Info("Error getting last saved bridge validators", "error", err)
		return err
	}
	// set the signature in the oracle attestation map by finding the index of the operator address
	for i, val := range lastSavedBridgeValidators.BridgeValidatorSet {
		if bytes.Equal(val.EthereumAddress, ethAddress.EVMAddress) {
			snapshotToSigsMap, err := k.SnapshotToAttestationsMap.Get(ctx, snapshot)
			if err != nil {
				k.Logger(ctx).Info("Error getting snapshot to attestations map", "error", err)
				return err
			}
			snapshotToSigsMap.SetAttestation(i, sig)
			err = k.SnapshotToAttestationsMap.Set(ctx, snapshot, snapshotToSigsMap)
			if err != nil {
				k.Logger(ctx).Info("Error setting snapshot to attestations map", "error", err)
				return err
			}
		}
	}
	return nil
}

func (k Keeper) GetEVMAddressByOperator(ctx context.Context, operatorAddress string) ([]byte, error) {
	ethAddress, err := k.OperatorToEVMAddressMap.Get(ctx, operatorAddress)
	if err != nil {
		k.Logger(ctx).Info("Error getting EVM address from operator address", "error", err)
		return nil, err
	}
	return ethAddress.EVMAddress, nil
}

func (k Keeper) SetBridgeValsetByTimestamp(ctx context.Context, timestamp uint64, bridgeValset types.BridgeValidatorSet) error {
	err := k.BridgeValsetByTimestampMap.Set(ctx, timestamp, bridgeValset)
	if err != nil {
		k.Logger(ctx).Info("Error setting bridge valset by timestamp", "error", err)
		return err
	}
	return nil
}

func (k Keeper) GetBridgeValsetByTimestamp(ctx context.Context, timestamp uint64) (*types.BridgeValidatorSet, error) {
	bridgeValset, err := k.BridgeValsetByTimestampMap.Get(ctx, timestamp)
	if err != nil {
		k.Logger(ctx).Info("Error getting bridge valset by timestamp", "error", err)
		return nil, err
	}
	return &bridgeValset, nil
}

func (k Keeper) GetLatestCheckpointIndex(ctx context.Context) (uint64, error) {
	checkpointIdx, err := k.LatestCheckpointIdx.Get(ctx)
	if err != nil {
		k.Logger(ctx).Info("Error getting latest checkpoint index", "error", err)
		return 0, err
	}
	return checkpointIdx.Index, nil
}

func (k Keeper) GetValidatorDidSignCheckpoint(ctx context.Context, operatorAddr string, checkpointTimestamp uint64) (didSign bool, prevValsetIndex int64, err error) {
	// get the valset index by timestamp
	valsetIdx, err := k.ValsetTimestampToIdxMap.Get(ctx, checkpointTimestamp)
	if err != nil {
		k.Logger(ctx).Info("Error getting valset index by timestamp", "error", err)
		return false, -1, err
	}
	if valsetIdx.Index == 0 {
		k.Logger(ctx).Warn("Valset index is 0")
		return false, -1, nil
	}
	// get previous valset
	previousIndex := valsetIdx.Index - 1
	previousValsetTimestamp, err := k.ValidatorCheckpointIdxMap.Get(ctx, previousIndex)
	if err != nil {
		k.Logger(ctx).Info("Error getting previous valset timestamp", "error", err)
		return false, -1, err
	}
	previousValset, err := k.BridgeValsetByTimestampMap.Get(ctx, previousValsetTimestamp.Timestamp)
	if err != nil {
		k.Logger(ctx).Info("Error getting previous valset", "error", err)
		return false, -1, err
	}
	// get the evm address associated with the operator address
	ethAddress, err := k.OperatorToEVMAddressMap.Get(ctx, operatorAddr)
	if err != nil {
		k.Logger(ctx).Info("Error getting EVM address from operator address", "error", err)
		return false, -1, err
	}
	// get the valset signatures array by timestamp
	valsetSigs, err := k.BridgeValsetSignaturesMap.Get(ctx, checkpointTimestamp)
	if err != nil {
		k.Logger(ctx).Info("Error getting bridge valset signatures", "error", err)
		return false, -1, err
	}
	// get the index of the evm address in the previous valset
	for i, val := range previousValset.BridgeValidatorSet {
		if bytes.Equal(val.EthereumAddress, ethAddress.EVMAddress) {
			// check if the signature exists
			if len(valsetSigs.Signatures[i]) != 0 {
				return true, int64(i), nil
			} else {
				return false, int64(i), nil
			}
		}
	}
	return false, -1, nil
}

func (k Keeper) CreateNewReportSnapshots(ctx context.Context) error {
	sdkCtx := sdk.UnwrapSDKContext(ctx)
	blockHeight := sdkCtx.BlockHeight()

	reports := k.oracleKeeper.GetAggregatedReportsByHeight(ctx, blockHeight)
	for _, report := range reports {
		queryId := report.QueryId
		timeNow := time.Now().Add(time.Second)
		reportTime, err := k.oracleKeeper.GetTimestampBefore(ctx, queryId, timeNow)
		if err != nil {
			return nil
		}
		err = k.CreateSnapshot(ctx, queryId, reportTime)
		if err != nil {
			return err
		}
	}
	return nil
}

// Called with each new agg report and with new request for optimistic attestations
func (k Keeper) CreateSnapshot(ctx context.Context, queryId []byte, timestamp time.Time) error {
	aggReport, err := k.oracleKeeper.GetAggregateByTimestamp(ctx, queryId, timestamp)
	if err != nil {
		k.Logger(ctx).Info("Error getting aggregate report by timestamp", "error", err)
		return err
	}
	// get the current validator checkpoint
	validatorCheckpoint, err := k.GetValidatorCheckpointFromStorage(ctx)
	if err != nil {
		k.Logger(ctx).Info("Error getting validator checkpoint from storage", "error", err)
		return err
	}

	tsBefore, err := k.oracleKeeper.GetTimestampBefore(ctx, queryId, timestamp)
	if err != nil {
		tsBefore = time.Unix(0, 0)
	}

	tsAfter, err := k.oracleKeeper.GetTimestampAfter(ctx, queryId, timestamp)
	if err != nil {
		tsAfter = time.Unix(0, 0)
	}

	// use current block time for attestationTimestamp
	sdkCtx := sdk.UnwrapSDKContext(ctx)
	attestationTimestamp := sdkCtx.BlockTime()

	snapshotBytes, err := k.EncodeOracleAttestationData(
		queryId,
		aggReport.AggregateValue,
		timestamp.Unix(),
		aggReport.ReporterPower,
		tsBefore.Unix(),
		tsAfter.Unix(),
		validatorCheckpoint.Checkpoint,
		attestationTimestamp.Unix(),
	)
	if err != nil {
		k.Logger(ctx).Info("Error encoding oracle attestation data", "error", err)
		return err
	}

	// set snapshot by report
	key := crypto.Keccak256([]byte(hex.EncodeToString(queryId) + fmt.Sprint(timestamp.Unix())))
	// check if map for this key exists, otherwise create a new map
	exists, err := k.AttestSnapshotsByReportMap.Has(ctx, key)
	if err != nil {
		k.Logger(ctx).Info("Error checking if attestation snapshots by report map exists", "error", err)
		return err
	}
	if !exists {
		attestationSnapshots := types.NewAttestationSnapshots()
		err = k.AttestSnapshotsByReportMap.Set(ctx, key, *attestationSnapshots)
		if err != nil {
			k.Logger(ctx).Info("Error setting attestation snapshots by report", "error", err)
			return err
		}
	}
	attestationSnapshots, err := k.AttestSnapshotsByReportMap.Get(ctx, key)
	if err != nil {
		k.Logger(ctx).Info("Error getting attestation snapshots by report", "error", err)
		return err
	}
	// set the snapshot by report
	attestationSnapshots.SetSnapshot(snapshotBytes)
	err = k.AttestSnapshotsByReportMap.Set(ctx, key, attestationSnapshots)
	if err != nil {
		k.Logger(ctx).Info("Error setting attestation snapshots by report", "error", err)
		return err
	}

	// set snapshot to snapshot data map
	snapshotData := types.AttestationSnapshotData{
		ValidatorCheckpoint:  validatorCheckpoint.Checkpoint,
		AttestationTimestamp: attestationTimestamp.Unix(),
		PrevReportTimestamp:  tsBefore.Unix(),
		NextReportTimestamp:  tsAfter.Unix(),
		QueryId:              queryId,
		Timestamp:            timestamp.Unix(),
	}
	err = k.AttestSnapshotDataMap.Set(ctx, snapshotBytes, snapshotData)
	if err != nil {
		k.Logger(ctx).Info("Error setting attestation snapshot data", "error", err)
		return err
	}

	// initialize snapshot to attestations map
	lastSavedBridgeValidators, err := k.BridgeValset.Get(ctx)
	if err != nil {
		k.Logger(ctx).Info("Error getting last saved bridge validators", "error", err)
		return err
	}
	oracleAttestations := types.NewOracleAttestations(len(lastSavedBridgeValidators.BridgeValidatorSet))
	// set the map
	err = k.SnapshotToAttestationsMap.Set(ctx, snapshotBytes, *oracleAttestations)
	if err != nil {
		k.Logger(ctx).Info("Error setting snapshot to attestations map", "error", err)
		return err
	}

	// add to attestation requests
	blockHeight := uint64(sdkCtx.BlockHeight())
	exists, err = k.AttestRequestsByHeightMap.Has(ctx, blockHeight)
	if err != nil {
		k.Logger(ctx).Info("Error checking if attestation requests by height map exists", "error", err)
		return err
	}
	if !exists {
		attestRequests := types.AttestationRequests{}
		err = k.AttestRequestsByHeightMap.Set(ctx, blockHeight, attestRequests)
		if err != nil {
			k.Logger(ctx).Info("Error setting attestation requests by height", "error", err)
			return err
		}
	}
	attestRequests, err := k.AttestRequestsByHeightMap.Get(ctx, blockHeight)
	if err != nil {
		k.Logger(ctx).Info("Error getting attestation requests by height", "error", err)
		return err
	}
	request := types.AttestationRequest{
		Snapshot: snapshotBytes,
	}
	attestRequests.AddRequest(&request)
	return k.AttestRequestsByHeightMap.Set(ctx, blockHeight, attestRequests)
}

func (k Keeper) EncodeOracleAttestationData(
	queryId []byte,
	value string,
	timestamp int64,
	aggregatePower int64,
	previousTimestamp int64,
	nextTimestamp int64,
	valsetCheckpoint []byte,
	attestationTimestamp int64,
) ([]byte, error) {
	// domainSeparator is bytes "tellorNewReport"
	domainSep := "74656c6c6f7243757272656e744174746573746174696f6e0000000000000000"
	NEW_REPORT_ATTESTATION_DOMAIN_SEPARATOR, err := hex.DecodeString(domainSep)
	if err != nil {
		return nil, err
	}
	// Convert domain separator to bytes32
	var domainSepBytes32 [32]byte
	copy(domainSepBytes32[:], NEW_REPORT_ATTESTATION_DOMAIN_SEPARATOR)

	// Convert queryId to bytes32
	var queryIdBytes32 [32]byte
	copy(queryIdBytes32[:], queryId)

	// Convert value to bytes
	valueBytes, err := hex.DecodeString(value)
	if err != nil {
		return nil, err
	}

	// Convert timestamp to uint64
	timestampUint64 := new(big.Int)
	timestampUint64.SetInt64(timestamp)

	// Convert aggregatePower to uint64
	aggregatePowerUint64 := new(big.Int)
	aggregatePowerUint64.SetInt64(aggregatePower)

	// Convert previousTimestamp to uint64
	previousTimestampUint64 := new(big.Int)
	previousTimestampUint64.SetInt64(previousTimestamp)

	// Convert nextTimestamp to uint64
	nextTimestampUint64 := new(big.Int)
	nextTimestampUint64.SetInt64(nextTimestamp)

	// Convert valsetCheckpoint to bytes32
	var valsetCheckpointBytes32 [32]byte
	copy(valsetCheckpointBytes32[:], valsetCheckpoint)

	// Convert attestationTimestamp to uint64
	attestationTimestampUint64 := new(big.Int)
	attestationTimestampUint64.SetInt64(attestationTimestamp)

	// Prepare Encoding
	Bytes32Type, err := abi.NewType("bytes32", "", nil)
	if err != nil {
		return nil, err
	}
	Uint256Type, err := abi.NewType("uint256", "", nil)
	if err != nil {
		return nil, err
	}
	BytesType, err := abi.NewType("bytes", "", nil)
	if err != nil {
		return nil, err
	}

	arguments := abi.Arguments{
		{Type: Bytes32Type},
		{Type: Bytes32Type},
		{Type: BytesType},
		{Type: Uint256Type},
		{Type: Uint256Type},
		{Type: Uint256Type},
		{Type: Uint256Type},
		{Type: Bytes32Type},
		{Type: Uint256Type},
	}

	// Encode the data
	encodedData, err := arguments.Pack(
		domainSepBytes32,
		queryIdBytes32,
		valueBytes,
		timestampUint64,
		aggregatePowerUint64,
		previousTimestampUint64,
		nextTimestampUint64,
		valsetCheckpointBytes32,
		attestationTimestampUint64,
	)
	if err != nil {
		return nil, err
	}

	oracleAttestationHash := crypto.Keccak256(encodedData)
	return oracleAttestationHash, nil
}

func (k Keeper) GetAttestationRequestsByHeight(ctx context.Context, height uint64) (*types.AttestationRequests, error) {
	attestRequests, err := k.AttestRequestsByHeightMap.Get(ctx, height)
	if err != nil {
		return nil, err
	}
	return &attestRequests, nil
}

func (k Keeper) GetValidatorCheckpointParamsFromStorage(ctx context.Context, timestamp uint64) (types.ValidatorCheckpointParams, error) {
	return k.ValidatorCheckpointParamsMap.Get(ctx, timestamp)
}<|MERGE_RESOLUTION|>--- conflicted
+++ resolved
@@ -532,11 +532,7 @@
 	}
 }
 
-<<<<<<< HEAD
 func (k Keeper) TryRecoverAddressWithBothIDs(sig []byte, msgHash []byte) ([]common.Address, error) {
-=======
-func (k Keeper) tryRecoverAddressWithBothIDs(sig, msgHash []byte) ([]common.Address, error) {
->>>>>>> c2aa003e
 	var addrs []common.Address
 	for _, id := range []byte{0, 1} {
 		sigWithID := append(sig[:64], id)
