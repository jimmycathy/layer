--- conflicted
+++ resolved
@@ -1,11 +1,7 @@
 package mint
 
 import (
-<<<<<<< HEAD
-	"fmt"
-=======
 	"context"
->>>>>>> f8060166
 	"time"
 
 	"cosmossdk.io/math"
