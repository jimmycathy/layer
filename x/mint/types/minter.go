--- conflicted
+++ resolved
@@ -44,13 +44,7 @@
 	if current.Before(previous) {
 		return sdk.Coin{}, fmt.Errorf("current time %v cannot be before previous time %v", current, previous)
 	}
-<<<<<<< HEAD
-	timeElapsed := current.Sub(previous).Nanoseconds()
-	mintAmount := (DailyMintRate * timeElapsed) / NanosecondsInDay
-
-=======
 	timeElapsed := current.Sub(previous).Milliseconds()
 	mintAmount := DailyMintRate * timeElapsed / MillisecondsInDay
->>>>>>> 5dfb996d
 	return sdk.NewCoin(DefaultBondDenom, cosmosmath.NewInt(mintAmount)), nil
 }