--- conflicted
+++ resolved
@@ -10,7 +10,6 @@
 	rk "github.com/tellor-io/layer/x/registry/keeper"
 )
 
-<<<<<<< HEAD
 // SetAggregatedReport calculates and allocates rewards to reporters based on aggregated reports.
 // at a specific blockchain height (to be ran in begin-blocker)
 // It retrieves the revealed reports from the reports store, sorts them by query ID, and then
@@ -18,11 +17,8 @@
 // TODO: Add support for other aggregation methods.
 // Rewards are allocated to the reporters based on the query tip amount, and time-based rewards are also
 // allocated to the reporters.
-func (k Keeper) SetAggregatedReport(ctx sdk.Context) {
+func (k Keeper) SetAggregatedReport(ctx sdk.Context) error {
 	// Access the store that holds reports.
-=======
-func (k Keeper) SetAggregatedReport(ctx sdk.Context) error {
->>>>>>> 79042fec
 	reportsStore := k.ReportsStore(ctx)
 	// Get the current block height of the blockchain.
 	currentHeight := ctx.BlockHeight()
@@ -72,17 +68,12 @@
 			reportersToPay = append(reportersToPay, report.Reporters...)
 		}
 	}
-<<<<<<< HEAD
 
 	// Process time-based rewards for reporters.
 	tbr := k.getTimeBasedRewards(ctx)
 	// Allocate time-based rewards to all eligible reporters.
 	k.AllocateRewards(ctx, reportersToPay, tbr)
-=======
-	// pay reporters, time based rewards
-	k.AllocateTimeBasedRewards(ctx, reportersToPay)
 	return nil
->>>>>>> 79042fec
 }
 
 func (k Keeper) SetAggregate(ctx sdk.Context, report *types.Aggregate) {
