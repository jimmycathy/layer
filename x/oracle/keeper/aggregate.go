--- conflicted
+++ resolved
@@ -149,10 +149,7 @@
 		return nil, err
 	}
 
-<<<<<<< HEAD
 	return mostRecent, nil
-=======
-	return mostRecent
 }
 
 func (k Keeper) GetTimestampBefore(ctx sdk.Context, queryId []byte, timestamp time.Time) (time.Time, error) {
@@ -191,5 +188,4 @@
 	}
 
 	return time.Unix(mostRecent, 0), nil
->>>>>>> b98c9c9a
 }