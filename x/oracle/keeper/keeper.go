package keeper

import (
	"context"
	"fmt"
	"time"

	"cosmossdk.io/collections"
	"cosmossdk.io/collections/indexes"
	"cosmossdk.io/core/store"
	"cosmossdk.io/log"
	"cosmossdk.io/math"
	"github.com/cosmos/cosmos-sdk/codec"
	sdk "github.com/cosmos/cosmos-sdk/types"
	"github.com/tellor-io/layer/utils"
	"github.com/tellor-io/layer/x/oracle/types"
	regTypes "github.com/tellor-io/layer/x/registry/types"
)

var offset = time.Second * 6

type (
	Keeper struct {
		cdc            codec.BinaryCodec
		storeService   store.KVStoreService
		Params         collections.Item[types.Params]
		accountKeeper  types.AccountKeeper
		bankKeeper     types.BankKeeper
		registryKeeper types.RegistryKeeper
		reporterKeeper types.ReporterKeeper
		Schema         collections.Schema
		Commits        collections.Map[collections.Pair[[]byte, uint64], types.Commit]                                      // key: reporter, queryid
		Tips           *collections.IndexedMap[collections.Pair[[]byte, []byte], math.Int, tipsIndex]                       // key: queryId, tipper
		TotalTips      collections.Item[math.Int]                                                                           // keep track of the total tips                                  // key: queryId, timestamp
		Nonces         collections.Map[[]byte, uint64]                                                                      // key: queryId
		Reports        *collections.IndexedMap[collections.Triple[[]byte, []byte, uint64], types.MicroReport, reportsIndex] // key: queryId, reporter, query.id
		QuerySequnecer collections.Sequence
		Query          *collections.IndexedMap[[]byte, types.QueryMeta, queryMetaIndex]
		// the address capable of executing a MsgUpdateParams message. Typically, this
		// should be the x/gov module account.                           // key: reporter, queryid                                                                       // keep track of the total tips
		Aggregates         *collections.IndexedMap[collections.Pair[[]byte, int64], types.Aggregate, aggregatesIndex] // key: queryId, timestamp                                                                    // key: queryId                                                                  // keep track of the current cycle
		Cyclelist          collections.Map[[]byte, []byte]
		CyclelistSequencer collections.Sequence
		authority          string
	}
)

func NewKeeper(
	cdc codec.BinaryCodec,
	storeService store.KVStoreService,
	accountKeeper types.AccountKeeper,
	bankKeeper types.BankKeeper,
	registryKeeper types.RegistryKeeper,
	reporterKeeper types.ReporterKeeper,
	authority string,
) Keeper {
	if _, err := sdk.AccAddressFromBech32(authority); err != nil {
		panic(fmt.Sprintf("invalid authority address: %s", authority))
	}

	sb := collections.NewSchemaBuilder(storeService)

	k := Keeper{
		cdc:          cdc,
		storeService: storeService,

		Params:         collections.NewItem(sb, types.ParamsKeyPrefix(), "params", codec.CollValue[types.Params](cdc)),
		accountKeeper:  accountKeeper,
		bankKeeper:     bankKeeper,
		registryKeeper: registryKeeper,
		reporterKeeper: reporterKeeper,

		authority: authority,

		Commits: collections.NewMap(sb, types.CommitsPrefix, "commits", collections.PairKeyCodec(collections.BytesKey, collections.Uint64Key), codec.CollValue[types.Commit](cdc)),
		Tips: collections.NewIndexedMap(sb,
			types.TipsPrefix,
			"tips",
			collections.PairKeyCodec(collections.BytesKey, collections.BytesKey),
			sdk.IntValue,
			NewTipsIndex(sb),
		),
		TotalTips:  collections.NewItem(sb, types.TotalTipsPrefix, "total_tips", sdk.IntValue),
		Nonces:     collections.NewMap(sb, types.NoncesPrefix, "nonces", collections.BytesKey, collections.Uint64Value),
		Aggregates: collections.NewIndexedMap(sb, types.AggregatesPrefix, "aggregates", collections.PairKeyCodec(collections.BytesKey, collections.Int64Key), codec.CollValue[types.Aggregate](cdc), NewAggregatesIndex(sb)),
		Reports: collections.NewIndexedMap(sb,
			types.ReportsPrefix,
			"reports",
			collections.TripleKeyCodec(collections.BytesKey, collections.BytesKey, collections.Uint64Key),
			codec.CollValue[types.MicroReport](cdc),
			NewReportsIndex(sb),
		),
		QuerySequnecer: collections.NewSequence(sb, types.QuerySeqPrefix, "sequencer"),
		Query: collections.NewIndexedMap(sb,
			types.QueryTipPrefix,
			"query",
			collections.BytesKey,
			codec.CollValue[types.QueryMeta](cdc),
			NewQueryIndex(sb),
		),
		Cyclelist:          collections.NewMap(sb, types.CyclelistPrefix, "cyclelist", collections.BytesKey, collections.BytesValue),
		CyclelistSequencer: collections.NewSequence(sb, types.CycleSeqPrefix, "cycle_sequencer"),
	}

	schema, err := sb.Build()
	if err != nil {
		panic(err)
	}
	k.Schema = schema

	return k
}

// GetAuthority returns the module's authority.
func (k Keeper) GetAuthority() string {
	return k.authority
}

func (k Keeper) Logger(ctx context.Context) log.Logger {
	sdkCtx := sdk.UnwrapSDKContext(ctx)
	return sdkCtx.Logger().With("module", fmt.Sprintf("x/%s", types.ModuleName))
}

// initialize query for a given query data
<<<<<<< HEAD
// TODO: change querydata to bytes
func (k Keeper) initializeQuery(ctx context.Context, querydata string) (types.QueryMeta, error) {
=======
func (k Keeper) initializeQuery(ctx context.Context, querydata []byte) (types.QueryMeta, error) {
>>>>>>> f8060166
	// initialize query tip first time

	queryType, _, err := regTypes.DecodeQueryType(querydata)
	if err != nil {
		return types.QueryMeta{}, err
	}
	dataSpec, err := k.GetDataSpec(sdk.UnwrapSDKContext(ctx), queryType)
	if err != nil {
		return types.QueryMeta{}, err
	}
	id, err := k.QuerySequnecer.Next(ctx)
	if err != nil {
		return types.QueryMeta{}, err
	}
	query := types.QueryMeta{
		Id:                    id,
		RegistrySpecTimeframe: dataSpec.ReportBufferWindow,
		QueryId:               utils.QueryIDFromData(querydata),
	}
	return query, nil
}

func (k Keeper) UpdateQuery(ctx context.Context, queryType string, newTimeframe time.Duration) error {
	iter, err := k.Query.Indexes.QueryType.MatchExact(ctx, queryType)
	if err != nil {
		return err
	}

	queries, err := indexes.CollectValues(ctx, k.Query, iter)
	if err != nil {
		return err
	}
	for _, query := range queries {
		query.RegistrySpecTimeframe = newTimeframe
		err = k.Query.Set(ctx, query.QueryId, query)
		if err != nil {
			return err
		}
	}
	return nil
}<|MERGE_RESOLUTION|>--- conflicted
+++ resolved
@@ -122,12 +122,7 @@
 }
 
 // initialize query for a given query data
-<<<<<<< HEAD
-// TODO: change querydata to bytes
-func (k Keeper) initializeQuery(ctx context.Context, querydata string) (types.QueryMeta, error) {
-=======
 func (k Keeper) initializeQuery(ctx context.Context, querydata []byte) (types.QueryMeta, error) {
->>>>>>> f8060166
 	// initialize query tip first time
 
 	queryType, _, err := regTypes.DecodeQueryType(querydata)
