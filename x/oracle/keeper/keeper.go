--- conflicted
+++ resolved
@@ -43,12 +43,6 @@
 		panic(fmt.Sprintf("invalid authority address: %s", authority))
 	}
 
-<<<<<<< HEAD
-	return &Keeper{
-		cdc:            cdc,
-		storeKey:       storeKey,
-		memKey:         memKey,
-=======
 	if storeKey == nil {
 		panic("storeKey cannot be nil")
 	}
@@ -62,7 +56,6 @@
 		storeKey: storeKey,
 		memKey:   memKey,
 
->>>>>>> ade7ceac
 		accountKeeper:  accountKeeper,
 		bankKeeper:     bankKeeper,
 		distrKeeper:    distrKeeper,
