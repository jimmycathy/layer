package keeper_test

import (
	"testing"

	tmdb "github.com/cometbft/cometbft-db"
	"github.com/cometbft/cometbft/libs/log"
	tmproto "github.com/cometbft/cometbft/proto/tendermint/types"
	"github.com/cosmos/cosmos-sdk/codec"
	codectypes "github.com/cosmos/cosmos-sdk/codec/types"
	"github.com/cosmos/cosmos-sdk/crypto/keys/secp256k1"
	cryptotypes "github.com/cosmos/cosmos-sdk/crypto/types"
	"github.com/cosmos/cosmos-sdk/store"
	storetypes "github.com/cosmos/cosmos-sdk/store/types"
	sdk "github.com/cosmos/cosmos-sdk/types"
	authtypes "github.com/cosmos/cosmos-sdk/x/auth/types"
	govtypes "github.com/cosmos/cosmos-sdk/x/gov/types"
	typesparams "github.com/cosmos/cosmos-sdk/x/params/types"
	stakingtypes "github.com/cosmos/cosmos-sdk/x/staking/types"
	"github.com/stretchr/testify/mock"
	"github.com/stretchr/testify/suite"
	"github.com/tellor-io/layer/app"
	"github.com/tellor-io/layer/mocks"
	"github.com/tellor-io/layer/x/oracle/keeper"
	"github.com/tellor-io/layer/x/oracle/types"
	r "github.com/tellor-io/layer/x/registry"
	registryk "github.com/tellor-io/layer/x/registry/keeper"
	registrytypes "github.com/tellor-io/layer/x/registry/types"
)

var (
	PrivKey cryptotypes.PrivKey
	PubKey  cryptotypes.PubKey
	Addr    sdk.AccAddress
)

type KeeperTestSuite struct {
	suite.Suite

	ctx            sdk.Context
	oracleKeeper   keeper.Keeper
	registryKeeper registryk.Keeper
	stakingKeeper  *mocks.StakingKeeper
	accountKeeper  *mocks.AccountKeeper
	queryClient    types.QueryClient
	msgServer      types.MsgServer
}

func (s *KeeperTestSuite) SetupTest() {
	require := s.Require()
	config := sdk.GetConfig()
	accountPubKeyPrefix := app.AccountAddressPrefix + "pub"
	config.SetBech32PrefixForAccount(app.AccountAddressPrefix, accountPubKeyPrefix)

	storeKey := sdk.NewKVStoreKey(types.StoreKey)
	rStoreKey := sdk.NewKVStoreKey(registrytypes.StoreKey)
	memStoreKey := storetypes.NewMemoryStoreKey(types.MemStoreKey)
	authority := authtypes.NewModuleAddress(govtypes.ModuleName)
	db := tmdb.NewMemDB()
	stateStore := store.NewCommitMultiStore(db)

	stateStore.MountStoreWithDB(storeKey, storetypes.StoreTypeIAVL, db)
	stateStore.MountStoreWithDB(rStoreKey, storetypes.StoreTypeIAVL, db)
	stateStore.MountStoreWithDB(memStoreKey, storetypes.StoreTypeMemory, nil)
	require.NoError(stateStore.LoadLatestVersion())

	registry := codectypes.NewInterfaceRegistry()
	cdc := codec.NewProtoCodec(registry)

	s.stakingKeeper = new(mocks.StakingKeeper)
	s.accountKeeper = new(mocks.AccountKeeper)
	rmemStoreKey := storetypes.NewMemoryStoreKey(registrytypes.MemStoreKey)
	rparamsSubspace := typesparams.NewSubspace(cdc,
		types.Amino,
		storeKey,
		memStoreKey,
		"RegistryParams",
	)
	s.registryKeeper = *registryk.NewKeeper(
		cdc,
		rStoreKey,
		rmemStoreKey,
		rparamsSubspace,
	)

	k := keeper.NewKeeper(
		cdc,
		storeKey,
		memStoreKey,
		s.accountKeeper,
		nil,
		nil,
		s.stakingKeeper,
		s.registryKeeper,
<<<<<<< HEAD
		authority.String(),
=======
		authtypes.NewModuleAddress(govtypes.ModuleName).String(),
>>>>>>> 634428f0
	)
	s.oracleKeeper = *k
	s.ctx = sdk.NewContext(stateStore, tmproto.Header{}, false, log.NewNopLogger())
	genesisState := registrytypes.GenesisState{
		Params: registrytypes.DefaultParams(),
	}
	r.InitGenesis(s.ctx, s.registryKeeper, genesisState)
	// Initialize params
	k.SetParams(s.ctx, types.DefaultParams())
	s.msgServer = keeper.NewMsgServerImpl(*k)
	KeyTestPubAddr()
	addy, _ := sdk.AccAddressFromBech32(Addr.String())
	val, _ := stakingtypes.NewValidator(sdk.ValAddress(addy), PubKey, stakingtypes.Description{Moniker: "test"})
	val.Jailed = false
	val.Status = stakingtypes.Bonded
	val.Tokens = sdk.NewInt(1000000000000000000)
	s.stakingKeeper.On("Validator", mock.Anything, mock.Anything).Return(val, true)
	account := authtypes.NewBaseAccount(Addr, PubKey, 0, 0)
	s.accountKeeper.On("GetAccount", mock.Anything, mock.Anything).Return(account, nil)
}

func KeyTestPubAddr() {
	PrivKey = secp256k1.GenPrivKey()
	PubKey = PrivKey.PubKey()
	Addr = sdk.AccAddress(PubKey.Address())
}

func TestKeeperTestSuite(t *testing.T) {
	suite.Run(t, new(KeeperTestSuite))
}<|MERGE_RESOLUTION|>--- conflicted
+++ resolved
@@ -55,7 +55,7 @@
 	storeKey := sdk.NewKVStoreKey(types.StoreKey)
 	rStoreKey := sdk.NewKVStoreKey(registrytypes.StoreKey)
 	memStoreKey := storetypes.NewMemoryStoreKey(types.MemStoreKey)
-	authority := authtypes.NewModuleAddress(govtypes.ModuleName)
+
 	db := tmdb.NewMemDB()
 	stateStore := store.NewCommitMultiStore(db)
 
@@ -92,11 +92,7 @@
 		nil,
 		s.stakingKeeper,
 		s.registryKeeper,
-<<<<<<< HEAD
-		authority.String(),
-=======
 		authtypes.NewModuleAddress(govtypes.ModuleName).String(),
->>>>>>> 634428f0
 	)
 	s.oracleKeeper = *k
 	s.ctx = sdk.NewContext(stateStore, tmproto.Header{}, false, log.NewNopLogger())
