package keeper_test

import (
	"testing"

	"cosmossdk.io/log"
	"cosmossdk.io/math"
	"cosmossdk.io/store"
	storemetrics "cosmossdk.io/store/metrics"
	storetypes "cosmossdk.io/store/types"
	tmproto "github.com/cometbft/cometbft/proto/tendermint/types"
	tmdb "github.com/cosmos/cosmos-db"
	"github.com/cosmos/cosmos-sdk/codec"
	codectypes "github.com/cosmos/cosmos-sdk/codec/types"
	"github.com/cosmos/cosmos-sdk/crypto/keys/secp256k1"
	cryptotypes "github.com/cosmos/cosmos-sdk/crypto/types"
	"github.com/cosmos/cosmos-sdk/runtime"
	sdk "github.com/cosmos/cosmos-sdk/types"
	authtypes "github.com/cosmos/cosmos-sdk/x/auth/types"
	govtypes "github.com/cosmos/cosmos-sdk/x/gov/types"

	stakingtypes "github.com/cosmos/cosmos-sdk/x/staking/types"
	"github.com/stretchr/testify/mock"
	"github.com/stretchr/testify/suite"
	"github.com/tellor-io/layer/app/config"
	"github.com/tellor-io/layer/x/oracle/keeper"
	"github.com/tellor-io/layer/x/oracle/mocks"
	"github.com/tellor-io/layer/x/oracle/types"
	registryk "github.com/tellor-io/layer/x/registry/keeper"
	r "github.com/tellor-io/layer/x/registry/module"
	registrytypes "github.com/tellor-io/layer/x/registry/types"
)

var (
	PrivKey cryptotypes.PrivKey
	PubKey  cryptotypes.PubKey
	Addr    sdk.AccAddress
)

type KeeperTestSuite struct {
	suite.Suite

	ctx            sdk.Context
	oracleKeeper   keeper.Keeper
	registryKeeper registryk.Keeper
	bankKeeper     *mocks.BankKeeper
	stakingKeeper  *mocks.StakingKeeper
	accountKeeper  *mocks.AccountKeeper
	distrKeeper    *mocks.DistrKeeper
	queryClient    types.QueryClient
	msgServer      types.MsgServer
}

func (s *KeeperTestSuite) SetupTest() {
	require := s.Require()
	config.SetupConfig()
	storeKey := storetypes.NewKVStoreKey(types.StoreKey)
	rStoreKey := storetypes.NewKVStoreKey(registrytypes.StoreKey)
	memStoreKey := storetypes.NewMemoryStoreKey(types.MemStoreKey)
	// sdk.DefaultBondDenom = "loya"

	db := tmdb.NewMemDB()
	stateStore := store.NewCommitMultiStore(db, log.NewNopLogger(), storemetrics.NewNoOpMetrics())

	stateStore.MountStoreWithDB(storeKey, storetypes.StoreTypeIAVL, db)
	stateStore.MountStoreWithDB(rStoreKey, storetypes.StoreTypeIAVL, db)
	stateStore.MountStoreWithDB(memStoreKey, storetypes.StoreTypeMemory, nil)
	require.NoError(stateStore.LoadLatestVersion())

	registry := codectypes.NewInterfaceRegistry()
	cdc := codec.NewProtoCodec(registry)

	s.stakingKeeper = new(mocks.StakingKeeper)
	s.accountKeeper = new(mocks.AccountKeeper)
	s.distrKeeper = new(mocks.DistrKeeper)
<<<<<<< HEAD

	s.registryKeeper = registryk.NewKeeper(
=======
	s.bankKeeper = new(mocks.BankKeeper)
	rmemStoreKey := storetypes.NewMemoryStoreKey(registrytypes.MemStoreKey)
	rparamsSubspace := typesparams.NewSubspace(cdc,
		types.Amino,
		storeKey,
		memStoreKey,
		"RegistryParams",
	)
	s.registryKeeper = *registryk.NewKeeper(
>>>>>>> 047e2a7e
		cdc,
		runtime.NewKVStoreService(rStoreKey),
		authtypes.NewModuleAddress(govtypes.ModuleName).String(),
	)

	s.oracleKeeper = keeper.NewKeeper(
		cdc,
		storeKey,
		memStoreKey,
		s.accountKeeper,
		s.bankKeeper,
		s.distrKeeper,
		s.stakingKeeper,
		s.registryKeeper,
		authtypes.NewModuleAddress(govtypes.ModuleName).String(),
	)

	s.ctx = sdk.NewContext(stateStore, tmproto.Header{}, false, log.NewNopLogger())
	genesisState := registrytypes.GenesisState{
		Params:   registrytypes.DefaultParams(),
		Dataspec: registrytypes.GenesisDataSpec(),
	}
	r.InitGenesis(s.ctx, s.registryKeeper, genesisState)
	// Initialize params
	s.oracleKeeper.SetParams(s.ctx, types.DefaultParams())
	s.msgServer = keeper.NewMsgServerImpl(s.oracleKeeper)
	s.bankKeeper.On("SendCoinsFromAccountToModule", mock.Anything, mock.Anything, mock.Anything, mock.Anything).Return(nil)
	KeyTestPubAddr()
	val, _ := stakingtypes.NewValidator(Addr.String(), PubKey, stakingtypes.Description{Moniker: "test"})
	val.Jailed = false
	val.Status = stakingtypes.Bonded
	val.Tokens = math.NewInt(1000000000000000000)
	s.stakingKeeper.On("Validator", mock.Anything, mock.Anything).Return(val, nil)
	account := authtypes.NewBaseAccount(Addr, PubKey, 0, 0)
	s.accountKeeper.On("GetAccount", mock.Anything, mock.Anything).Return(account, nil)
	s.bankKeeper.On("BurnCoins", mock.Anything, mock.Anything, mock.Anything).Return(nil)
}

func KeyTestPubAddr() {
	PrivKey = secp256k1.GenPrivKey()
	PubKey = PrivKey.PubKey()
	Addr = sdk.AccAddress(PubKey.Address())
}

func TestKeeperTestSuite(t *testing.T) {
	suite.Run(t, new(KeeperTestSuite))
}<|MERGE_RESOLUTION|>--- conflicted
+++ resolved
@@ -73,20 +73,9 @@
 	s.stakingKeeper = new(mocks.StakingKeeper)
 	s.accountKeeper = new(mocks.AccountKeeper)
 	s.distrKeeper = new(mocks.DistrKeeper)
-<<<<<<< HEAD
 
+	s.bankKeeper = new(mocks.BankKeeper)
 	s.registryKeeper = registryk.NewKeeper(
-=======
-	s.bankKeeper = new(mocks.BankKeeper)
-	rmemStoreKey := storetypes.NewMemoryStoreKey(registrytypes.MemStoreKey)
-	rparamsSubspace := typesparams.NewSubspace(cdc,
-		types.Amino,
-		storeKey,
-		memStoreKey,
-		"RegistryParams",
-	)
-	s.registryKeeper = *registryk.NewKeeper(
->>>>>>> 047e2a7e
 		cdc,
 		runtime.NewKVStoreService(rStoreKey),
 		authtypes.NewModuleAddress(govtypes.ModuleName).String(),
