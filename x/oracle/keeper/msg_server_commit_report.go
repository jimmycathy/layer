package keeper

import (
	"bytes"
	"context"
	"errors"

	"github.com/tellor-io/layer/utils"
	"github.com/tellor-io/layer/x/oracle/types"

	"cosmossdk.io/collections"
	errorsmod "cosmossdk.io/errors"
	"cosmossdk.io/math"

	sdk "github.com/cosmos/cosmos-sdk/types"
)

func (k msgServer) CommitReport(ctx context.Context, msg *types.MsgCommitReport) (*types.MsgCommitReportResponse, error) {
	sdkCtx := sdk.UnwrapSDKContext(ctx)
	blockTime := sdkCtx.BlockTime()
	reporterAddr, err := msg.GetSignerAndValidateMsg()
	if err != nil {
		return nil, err
	}

	// get reporter
	reporterStake, err := k.keeper.reporterKeeper.ReporterStake(ctx, reporterAddr)
	if err != nil {
		return nil, err
	}

	params, err := k.keeper.Params.Get(ctx)
	if err != nil {
		return nil, err
	}

	if reporterStake.LT(params.MinStakeAmount) {
		return nil, errorsmod.Wrapf(types.ErrNotEnoughStake, "reporter has %s, required amount is %s", reporterStake, params.MinStakeAmount)
	}

	// get query id bytes hash from query data
	queryId := utils.QueryIDFromData(msg.QueryData)

	// get query info by query id
	query, err := k.keeper.Query.Get(ctx, queryId)
	if err != nil {
		// if no query it means its not a cyclelist query and doesn't have tips (cyclelist queries are initialized in genesis)
		if errors.Is(err, collections.ErrNotFound) {
			// check if query is token bridge deposit
<<<<<<< HEAD
			query, err = k.keeper.tokenBridgeDepositCheck(ctx, msg.QueryData)
=======
			query, err = k.keeper.TokenBridgeDepositCheck(blockTime, msg.QueryData)
>>>>>>> ea053b02
			if errors.Is(err, types.ErrNotTokenDeposit) {
				return nil, types.ErrNotTokenDeposit.Wrapf("query not part of cyclelist")
			}
			if err != nil {
				return nil, err
			}
			err = k.keeper.Query.Set(ctx, queryId, query)
			if err != nil {
				return nil, err
			}
		} else {
			return nil, err
		}
	}
	// get current query in cycle
	cycleQuery, err := k.keeper.GetCurrentQueryInCycleList(ctx)
	if err != nil {
		return nil, err
	}
	// bool to check if query is in cycle
	incycle := bytes.Equal(msg.QueryData, cycleQuery)

	isBridgeDeposit := query.QueryType == TRBBridgeQueryType

	if query.Amount.IsZero() && query.Expiration.Before(blockTime) && !incycle && !isBridgeDeposit {
		return nil, types.ErrNoTipsNotInCycle.Wrapf("query does not have tips and is not in cycle")
	}

	if query.Amount.GT(math.ZeroInt()) && query.Expiration.Before(blockTime) && !incycle && !isBridgeDeposit {
		return nil, errors.New("query's tip is expired and is not in cycle")
	}

	// if tip is zero and expired, move query forward only if in cycle
	// if tip amount is zero and query timeframe is expired, it means one of two things
	// the tip has been paid out because the query has expired and there were revealed reports
	// or the query was in cycle and expired (either revealed or not)
	// in either case move query forward by incrementing id and setting expiration
	// if the query is a bridge deposit, it should always be in cycle
	if query.Amount.IsZero() && query.Expiration.Before(blockTime) && (incycle || isBridgeDeposit) {
		nextId, err := k.keeper.QuerySequencer.Next(ctx)
		if err != nil {
			return nil, err
		}
		query.Id = nextId
		// reset query fields when generating next id
		query.HasRevealedReports = false
		query.Expiration = blockTime.Add(query.RegistrySpecTimeframe)
		err = k.keeper.Query.Set(ctx, queryId, query)
		if err != nil {
			return nil, err
		}
	}

	// if there is tip but window expired, only incycle can extend the window, otherwise requires tip vi msgTip tx
	// if tip amount is greater than zero and query timeframe is expired, it means that the query didn't have any revealed reports
	// and the tip is still there and so the time can be extended only if the query is in cycle or via a tip transaction
	// maintains the same id until the query is paid out
	if query.Amount.GT(math.ZeroInt()) && query.Expiration.Before(blockTime) && (incycle || isBridgeDeposit) {
		query.Expiration = blockTime.Add(query.RegistrySpecTimeframe)
		err = k.keeper.Query.Set(ctx, queryId, query)
		if err != nil {
			return nil, err
		}
	}

	// if tip is zero and not expired, this could only mean that the query is still accepting submissions
	if query.Amount.IsZero() && blockTime.Before(query.Expiration) {
		incycle = true
	}

	commit := types.Commit{
		Reporter: msg.Creator,
		QueryId:  queryId,
		Hash:     msg.Hash,
		Incycle:  incycle,
	}
	err = k.keeper.Commits.Set(ctx, collections.Join(reporterAddr.Bytes(), query.Id), commit)
	if err != nil {
		return nil, err
	}

	return &types.MsgCommitReportResponse{}, nil
}<|MERGE_RESOLUTION|>--- conflicted
+++ resolved
@@ -47,11 +47,7 @@
 		// if no query it means its not a cyclelist query and doesn't have tips (cyclelist queries are initialized in genesis)
 		if errors.Is(err, collections.ErrNotFound) {
 			// check if query is token bridge deposit
-<<<<<<< HEAD
-			query, err = k.keeper.tokenBridgeDepositCheck(ctx, msg.QueryData)
-=======
-			query, err = k.keeper.TokenBridgeDepositCheck(blockTime, msg.QueryData)
->>>>>>> ea053b02
+			query, err = k.keeper.TokenBridgeDepositCheck(ctx, msg.QueryData)
 			if errors.Is(err, types.ErrNotTokenDeposit) {
 				return nil, types.ErrNotTokenDeposit.Wrapf("query not part of cyclelist")
 			}
