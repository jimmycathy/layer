package keeper_test

import (
	"encoding/hex"
	"fmt"
	"time"

	"cosmossdk.io/collections"
	"cosmossdk.io/math"

	sdk "github.com/cosmos/cosmos-sdk/types"

	"github.com/tellor-io/layer/testutil/sample"

	"github.com/tellor-io/layer/utils"
	"github.com/tellor-io/layer/x/oracle/types"
	oracleutils "github.com/tellor-io/layer/x/oracle/utils"
	registrytypes "github.com/tellor-io/layer/x/registry/types"
	reportertypes "github.com/tellor-io/layer/x/reporter/types"
)

func (s *KeeperTestSuite) TestCommitValue() (reportertypes.OracleReporter, string, []byte) {
	// get the current query in cycle list
	s.ctx = s.ctx.WithBlockTime(time.Now())
	queryData, err := s.oracleKeeper.GetCurrentQueryInCycleList(s.ctx) // eth/usd
	s.Nil(err)
	// value 100000000000000000000 in hex
	value := "000000000000000000000000000000000000000000000058528649cf80ee0000"
	salt, err := oracleutils.Salt(32)
	s.Nil(err)
	hash := oracleutils.CalculateCommitment(value, salt)

	addr := sample.AccAddressBytes()

	stakedReporter := reportertypes.NewOracleReporter(
		addr.String(),
		math.NewInt(1_000_000),
		nil,
	)
	_ = s.registryKeeper.On("GetSpec", s.ctx, "SpotPrice").Return(registrytypes.GenesisDataSpec(), nil)
	_ = s.reporterKeeper.On("Reporter", s.ctx, addr).Return(&stakedReporter, nil)

	var commitreq = types.MsgCommitReport{
		Creator:   addr.String(),
		QueryData: queryData,
		Hash:      hash,
	}
	_, err = s.msgServer.CommitReport(s.ctx, &commitreq)
	s.Nil(err)

	qId := utils.QueryIDFromData(queryData)
	query, err := s.oracleKeeper.Query.Get(s.ctx, qId)
	s.Nil(err)
	s.NotNil(query)
	commitValue, err := s.oracleKeeper.Commits.Get(s.ctx, collections.Join(addr.Bytes(), query.Id))
	s.Nil(err)
	s.Equal(true, s.oracleKeeper.VerifyCommit(s.ctx, addr.String(), value, salt, hash))
	s.Equal(commitValue.Reporter, addr.String())
	return stakedReporter, salt, queryData
}

func (s *KeeperTestSuite) TestCommitQueryNotInCycleList() {

	queryData, _ := hex.DecodeString("00000000000000000000000000000000000000000000000000000000000000400000000000000000000000000000000000000000000000000000000000000080000000000000000000000000000000000000000000000000000000000000000953706F745072696365000000000000000000000000000000000000000000000000000000000000000000000000000000000000000000000000000000000000C0000000000000000000000000000000000000000000000000000000000000004000000000000000000000000000000000000000000000000000000000000000800000000000000000000000000000000000000000000000000000000000000005737465746800000000000000000000000000000000000000000000000000000000000000000000000000000000000000000000000000000000000000000000037573640000000000000000000000000000000000000000000000000000000000")
	value := "000000000000000000000000000000000000000000000058528649cf80ee0000"

	// Commit report transaction
	salt, err := oracleutils.Salt(32)
	s.Nil(err)
	hash := oracleutils.CalculateCommitment(value, salt)

	addr := sample.AccAddressBytes()

	stakedReporter := reportertypes.NewOracleReporter(
		addr.String(),
		math.NewInt(1_000_000),
		nil,
	)

	_ = s.registryKeeper.On("GetSpec", s.ctx, "SpotPrice").Return(registrytypes.GenesisDataSpec(), nil)
	_ = s.reporterKeeper.On("Reporter", s.ctx, addr).Return(&stakedReporter, nil)

	var commitreq = types.MsgCommitReport{
		Creator:   addr.String(),
		QueryData: queryData,
		Hash:      hash,
	}
	_, err = s.msgServer.CommitReport(s.ctx, &commitreq)
	s.ErrorContains(err, "query not part of cyclelist")
}

func (s *KeeperTestSuite) TestCommitQueryInCycleListPlusTippedQuery() {
	s.ctx = s.ctx.WithBlockTime(time.Now())
	// commit query in cycle list
	queryData1, err := s.oracleKeeper.GetCurrentQueryInCycleList(s.ctx)
	s.Nil(err)
	value := "000000000000000000000000000000000000000000000058528649cf80ee0000"

	// Commit report transaction
	salt, err := oracleutils.Salt(32)
	s.Nil(err)
	hash := oracleutils.CalculateCommitment(value, salt)

	addr := sample.AccAddressBytes()

	stakedReporter := reportertypes.NewOracleReporter(
		addr.String(),
		math.NewInt(1_000_000),
		nil,
	)
	_ = s.registryKeeper.On("GetSpec", s.ctx, "SpotPrice").Return(registrytypes.GenesisDataSpec(), nil)
	_ = s.reporterKeeper.On("Reporter", s.ctx, addr).Return(&stakedReporter, nil)

	var commitreq = types.MsgCommitReport{
		Creator:   addr.String(),
		QueryData: queryData1,
		Hash:      hash,
	}

	_, err = s.msgServer.CommitReport(s.ctx, &commitreq)
	s.NoError(err)

	// commit for query that was tipped
	queryData2, _ := hex.DecodeString("00000000000000000000000000000000000000000000000000000000000000400000000000000000000000000000000000000000000000000000000000000080000000000000000000000000000000000000000000000000000000000000000953706F745072696365000000000000000000000000000000000000000000000000000000000000000000000000000000000000000000000000000000000000C0000000000000000000000000000000000000000000000000000000000000004000000000000000000000000000000000000000000000000000000000000000800000000000000000000000000000000000000000000000000000000000000005737465746800000000000000000000000000000000000000000000000000000000000000000000000000000000000000000000000000000000000000000000037573640000000000000000000000000000000000000000000000000000000000")
	tip := sdk.NewCoin("loya", math.NewInt(1000))
	_ = s.bankKeeper.On("SendCoinsFromAccountToModule", s.ctx, addr, types.ModuleName, sdk.NewCoins(tip)).Return(nil)
	// mock the 2% burn
	burnAmount := tip.Amount.MulRaw(2).QuoRaw(100)
	burned := sdk.NewCoin("loya", burnAmount)
	_ = s.bankKeeper.On("BurnCoins", s.ctx, types.ModuleName, sdk.NewCoins(burned)).Return(nil)

	msg := types.MsgTip{
		Tipper:    addr.String(),
		QueryData: queryData2,
		Amount:    tip,
	}
	_, err = s.msgServer.Tip(s.ctx, &msg)
	s.NoError(err)
	// commir for tipped query
	commitreq.Creator = addr.String()
	commitreq.QueryData = queryData2
	commitreq.Hash = hash
	_, err = s.msgServer.CommitReport(s.ctx, &commitreq)
	s.NoError(err)

}

<<<<<<< HEAD
func (s *KeeperTestSuite) TestCommitWithBadQueryData() {

	// try to commit bad query data
	queryData := "invalidQueryData"
	value := "000000000000000000000000000000000000000000000058528649cf80ee0000"

	salt, err := utils.Salt(32)
	s.Nil(err)
	hash := utils.CalculateCommitment(value, salt)

	addr := sample.AccAddressBytes()

	stakedReporter := reportertypes.NewOracleReporter(
		addr.String(),
		math.NewInt(1_000_000),
		nil,
	)
	_ = s.reporterKeeper.On("Reporter", s.ctx, addr).Return(&stakedReporter, nil)

	var commitreq = types.MsgCommitReport{
		Creator:   addr.String(),
		QueryData: queryData,
		Hash:      hash,
	}
	_, err = s.msgServer.CommitReport(s.ctx, &commitreq)
	s.ErrorContains(err, "invalid query data")
}

=======
>>>>>>> f8060166
func (s *KeeperTestSuite) TestCommitWithReporterWithLowStake() {
	// try to commit from unbonded reporter
	queryData, err := s.oracleKeeper.GetCurrentQueryInCycleList(s.ctx)
	s.Nil(err)
	value := "000000000000000000000000000000000000000000000058528649cf80ee0000"

	salt, err := oracleutils.Salt(32)
	s.Nil(err)
	hash := oracleutils.CalculateCommitment(value, salt)

	randomAddr := sample.AccAddressBytes()

	stakedReporter := reportertypes.NewOracleReporter(
		randomAddr.String(),
		math.NewInt(1), // below the min stake amount
		nil,
	)
	_ = s.registryKeeper.On("GetSpec", s.ctx, "SpotPrice").Return(registrytypes.GenesisDataSpec(), nil)
	_ = s.reporterKeeper.On("Reporter", s.ctx, randomAddr).Return(&stakedReporter, nil)

	var commitreq = types.MsgCommitReport{
		Creator:   randomAddr.String(),
		QueryData: queryData,
		Hash:      hash,
	}

	_, err = s.msgServer.CommitReport(s.ctx, &commitreq)
	s.ErrorContains(err, "reporter has 1, required amount is 1000000: not enough stake")
}

func (s *KeeperTestSuite) TestCommitWithJailedValidator() {
	// try to commit from jailed reporter
	queryData, err := s.oracleKeeper.GetCurrentQueryInCycleList(s.ctx)
	s.Nil(err)
	value := "000000000000000000000000000000000000000000000058528649cf80ee0000"

	salt, err := oracleutils.Salt(32)
	s.Nil(err)
	hash := oracleutils.CalculateCommitment(value, salt)

	randomAddr := sample.AccAddressBytes()

	stakedReporter := reportertypes.NewOracleReporter(
		randomAddr.String(),
		math.NewInt(1_000_000),
		nil,
	)
	stakedReporter.Jailed = true
	_ = s.reporterKeeper.On("Reporter", s.ctx, randomAddr).Return(&stakedReporter, nil)

	s.Equal(true, stakedReporter.Jailed)

	var commitreq = types.MsgCommitReport{
		Creator:   randomAddr.String(),
		QueryData: queryData,
		Hash:      hash,
	}

	_, err = s.msgServer.CommitReport(s.ctx, &commitreq)
	s.ErrorContains(err, "reporter is jailed")

}

func (s *KeeperTestSuite) TestCommitWithMissingCreator() {
	// commit with no creator
	queryData, err := s.oracleKeeper.GetCurrentQueryInCycleList(s.ctx)
	s.Nil(err)
	value := "000000000000000000000000000000000000000000000058528649cf80ee0000"

	salt, err := oracleutils.Salt(32)
	s.Nil(err)
	hash := oracleutils.CalculateCommitment(value, salt)
	s.Nil(err)

	var commitreq = types.MsgCommitReport{
		QueryData: queryData,
		Hash:      hash,
	}

	_, err = s.msgServer.CommitReport(s.ctx, &commitreq)
	s.ErrorContains(err, "invalid creator address")
}

func (s *KeeperTestSuite) TestCommitWithMissingQueryData() {
	// commit with no query data
	value := "000000000000000000000000000000000000000000000058528649cf80ee0000"

	salt, err := oracleutils.Salt(32)
	s.Nil(err)
	hash := oracleutils.CalculateCommitment(value, salt)
	s.Nil(err)

	addr := sample.AccAddressBytes()

	var commitreq = types.MsgCommitReport{
		Creator: addr.String(),
		Hash:    hash,
	}

	_, err = s.msgServer.CommitReport(s.ctx, &commitreq)
	s.ErrorContains(err, "query data field cannot be empty")

}

func (s *KeeperTestSuite) TestCommitWithMissingHash() {
	// commit with no hash
	queryData, err := s.oracleKeeper.GetCurrentQueryInCycleList(s.ctx)
	s.Nil(err)

	addr := sample.AccAddressBytes()

	var commitreq = types.MsgCommitReport{
		Creator:   addr.String(),
		QueryData: queryData,
	}
	_, err = s.msgServer.CommitReport(s.ctx, &commitreq) // no error
	s.ErrorContains(err, "hash field cannot be empty")
}

func (s *KeeperTestSuite) TestCommitExpiredQuery() {
	require := s.Require()

	queryInCycle, err := s.oracleKeeper.GetCurrentQueryInCycleList(s.ctx)
	require.NoError(err)
	require.Equal(trbQueryData[2:], queryInCycle)

	ethQueryData := "00000000000000000000000000000000000000000000000000000000000000400000000000000000000000000000000000000000000000000000000000000080000000000000000000000000000000000000000000000000000000000000000953706F745072696365000000000000000000000000000000000000000000000000000000000000000000000000000000000000000000000000000000000000C0000000000000000000000000000000000000000000000000000000000000004000000000000000000000000000000000000000000000000000000000000000800000000000000000000000000000000000000000000000000000000000000005737465746800000000000000000000000000000000000000000000000000000000000000000000000000000000000000000000000000000000000000000000037573640000000000000000000000000000000000000000000000000000000000"
	value := "000000000000000000000000000000000000000000000058528649cf80ee0000"

	// Commit report transaction
	salt, err := utils.Salt(32)
	s.Nil(err)
	hash := utils.CalculateCommitment(value, salt)

	addr := sample.AccAddressBytes()

	stakedReporter := reportertypes.NewOracleReporter(
		addr.String(),
		math.NewInt(1_000_000),
		nil,
	)

	_ = s.registryKeeper.On("GetSpec", s.ctx, "SpotPrice").Return(registrytypes.GenesisDataSpec(), nil)
	_ = s.reporterKeeper.On("Reporter", s.ctx, addr).Return(&stakedReporter, nil)

	var commitreq = types.MsgCommitReport{
		Creator:   addr.String(),
		QueryData: ethQueryData,
		Hash:      hash,
	}
	_, err = s.msgServer.CommitReport(s.ctx, &commitreq)
	fmt.Println(err)
}<|MERGE_RESOLUTION|>--- conflicted
+++ resolved
@@ -145,7 +145,6 @@
 
 }
 
-<<<<<<< HEAD
 func (s *KeeperTestSuite) TestCommitWithBadQueryData() {
 
 	// try to commit bad query data
@@ -174,8 +173,6 @@
 	s.ErrorContains(err, "invalid query data")
 }
 
-=======
->>>>>>> f8060166
 func (s *KeeperTestSuite) TestCommitWithReporterWithLowStake() {
 	// try to commit from unbonded reporter
 	queryData, err := s.oracleKeeper.GetCurrentQueryInCycleList(s.ctx)
