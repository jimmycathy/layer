--- conflicted
+++ resolved
@@ -56,7 +56,7 @@
 		}
 		// check if query is token bridge deposit since all bridge deposit
 		// also considered in cycle
-		query, err = k.keeper.tokenBridgeDepositCheck(ctx, msg.QueryData)
+		query, err = k.keeper.TokenBridgeDepositCheck(ctx, msg.QueryData)
 		if err != nil {
 			return nil, err
 		}
@@ -65,7 +65,7 @@
 		if err != nil {
 			return nil, err
 		}
-		err = k.keeper.directReveal(ctx, query, msg.QueryData, msg.Value, reporterAddr, votingPower, true)
+		err = k.keeper.DirectReveal(ctx, query, msg.QueryData, msg.Value, reporterAddr, votingPower, true)
 		if err != nil {
 			return nil, err
 		}
@@ -83,13 +83,8 @@
 			if err != nil {
 				return nil, err
 			}
-<<<<<<< HEAD
 			incycle = bytes.Equal(msg.QueryData, cycleQuery) || strings.EqualFold(query.QueryType, TRBBridgeQueryType)
-			err = k.keeper.directReveal(ctx, query, msg.QueryData, msg.Value, reporterAddr, votingPower, incycle)
-=======
-			incycle = bytes.Equal(msg.QueryData, cycleQuery)
 			err = k.keeper.DirectReveal(ctx, query, msg.QueryData, msg.Value, reporterAddr, votingPower, incycle)
->>>>>>> ea053b02
 			if err != nil {
 				return nil, err
 			}
