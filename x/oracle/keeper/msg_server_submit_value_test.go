--- conflicted
+++ resolved
@@ -12,13 +12,7 @@
 	reportertypes "github.com/tellor-io/layer/x/reporter/types"
 )
 
-<<<<<<< HEAD
-func (s *KeeperTestSuite) TestSubmitValue() (reportertypes.OracleReporter, string) {
-	require := s.Require()
-
-=======
 func (s *KeeperTestSuite) TestSubmitValue() (reportertypes.OracleReporter, []byte) {
->>>>>>> f8060166
 	value := "000000000000000000000000000000000000000000000058528649cf80ee0000"
 	// Commit
 	stakedReporter, salt, queryData := s.TestCommitValue()
@@ -38,18 +32,9 @@
 	require.NoError(err)
 	require.Equal(&types.MsgSubmitValueResponse{}, res)
 
-<<<<<<< HEAD
-	queryId, err := utils.QueryIDFromDataString(queryData)
-	require.NoError(err)
-	queryIdStr := hex.EncodeToString(queryId)
-
-	report, err := s.queryClient.GetReportsbyQid(s.ctx, &types.QueryGetReportsbyQidRequest{QueryId: queryIdStr})
-	require.NoError(err)
-=======
 	queryId := utils.QueryIDFromData(queryData)
 	report, err := s.queryClient.GetReportsbyQid(s.ctx, &types.QueryGetReportsbyQidRequest{QueryId: queryId})
 	s.Nil(err)
->>>>>>> f8060166
 
 	microReport := types.MicroReport{
 		Reporter:        stakedReporter.GetReporter(),
@@ -103,11 +88,7 @@
 func (s *KeeperTestSuite) TestSubmitWithBadQueryData() {
 
 	// submit value with bad query data
-<<<<<<< HEAD
-	badQueryData := "invalidQueryData"
-=======
 	badQueryData := []byte("stupidQueryData")
->>>>>>> f8060166
 	value := "000000000000000000000000000000000000000000000058528649cf80ee0000"
 
 	stakedReporter, salt, _ := s.TestCommitValue()
