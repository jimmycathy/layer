package keeper_test

import (
<<<<<<< HEAD
	"encoding/hex"
	"time"

	"github.com/tellor-io/layer/utils"
=======
	"time"

	"github.com/tellor-io/layer/utils"
	"github.com/tellor-io/layer/x/oracle/keeper"
>>>>>>> eb446dae
	"github.com/tellor-io/layer/x/oracle/types"

	"cosmossdk.io/collections"
)

func (s *KeeperTestSuite) TestQueryGetDataBefore() {
<<<<<<< HEAD
	require := s.Require()
	k := s.oracleKeeper
	q := s.queryClient
	ctx := s.ctx

	// request is nil
	res, err := q.GetDataBefore(ctx, nil)
	require.ErrorContains(err, "invalid request")
	require.Nil(res)

	// bad querybytes
	res, err = q.GetDataBefore(ctx, &types.QueryGetDataBeforeRequest{
		QueryId:   "bad",
		Timestamp: ctx.BlockTime().Unix(),
	})
	require.Error(err)
	require.Nil(res)

	// getDataBefore 1 sec after aggregate
	qId, err := utils.QueryIDFromDataString(queryData)
	require.NoError(err)
	require.NoError(k.Aggregates.Set(ctx, collections.Join(qId, ctx.BlockTime().UnixMilli()), types.Aggregate{
		QueryId:           qId,
		AggregateValue:    "100",
		AggregateReporter: "reporter",
		ReporterPower:     100,
		Height:            0,
		Flagged:           false,
	}))
	ctx = ctx.WithBlockTime(ctx.BlockTime().Add(1 * time.Second))
	ctx = ctx.WithBlockHeight(1)
	res, err = q.GetDataBefore(ctx, &types.QueryGetDataBeforeRequest{
		QueryId:   hex.EncodeToString(qId),
		Timestamp: ctx.BlockTime().Unix(),
	})
	require.NoError(err)
	require.Equal(res.Report.AggregateValue, "100")
	require.Equal(res.Report.AggregateReporter, "reporter")
	require.Equal(res.Report.ReporterPower, int64(100))
	require.Equal(res.Report.Height, int64(0))
	require.Equal(res.Report.Flagged, false)
	require.Equal(res.Report.QueryId, qId)

	// getDataBefore at same timestamp as aggregate
	require.NoError(k.Aggregates.Set(ctx, collections.Join(qId, ctx.BlockTime().UnixMilli()), types.Aggregate{
		QueryId:           qId,
		AggregateValue:    "200",
		AggregateReporter: "reporter2",
		ReporterPower:     500,
		Height:            1,
		Flagged:           false,
	}))
	res, err = q.GetDataBefore(ctx, &types.QueryGetDataBeforeRequest{
		QueryId:   hex.EncodeToString(qId),
		Timestamp: ctx.BlockTime().Unix(),
	})
	require.NoError(err)
	require.Equal(res.Report.AggregateValue, "200")
	require.Equal(res.Report.AggregateReporter, "reporter2")
	require.Equal(res.Report.ReporterPower, int64(500))
	require.Equal(res.Report.Height, int64(1))
	require.Equal(res.Report.Flagged, false)
	require.Equal(res.Report.QueryId, qId)
=======
	ctx := s.ctx
	querier := keeper.NewQuerier(s.oracleKeeper)
	getDataBeforeResponse, err := querier.GetDataBefore(ctx, nil)
	s.ErrorContains(err, "invalid request")
	s.Nil(getDataBeforeResponse)

	getDataBeforeResponse, err = querier.GetDataBefore(ctx, &types.QueryGetDataBeforeRequest{
		QueryId: "z",
	})
	s.ErrorContains(err, "invalid queryId")
	s.Nil(getDataBeforeResponse)

	timestampBefore := int64(1)
	timestamp := time.UnixMilli(timestampBefore)

	getDataBeforeResponse, err = querier.GetDataBefore(ctx, &types.QueryGetDataBeforeRequest{
		QueryId:   "1234abcd",
		Timestamp: timestampBefore,
	})
	s.ErrorContains(err, "no aggregate report found before timestamp")
	s.Nil(getDataBeforeResponse)

	queryId := "1234abcd"
	qIdBz, err := utils.QueryBytesFromString(queryId)
	s.NoError(err)
	agg := types.Aggregate{QueryId: qIdBz}
	s.NoError(s.oracleKeeper.Aggregates.Set(s.ctx, collections.Join(qIdBz, timestamp.UnixMilli()), agg))
	getDataBeforeResponse, err = querier.GetDataBefore(ctx, &types.QueryGetDataBeforeRequest{
		QueryId:   queryId,
		Timestamp: timestampBefore + 1,
	})
	s.NoError(err)
	s.Equal(getDataBeforeResponse.Timestamp, uint64(timestamp.UnixMilli()))
	s.Equal(getDataBeforeResponse.Aggregate, &agg)
>>>>>>> eb446dae
}<|MERGE_RESOLUTION|>--- conflicted
+++ resolved
@@ -1,88 +1,16 @@
 package keeper_test
 
 import (
-<<<<<<< HEAD
-	"encoding/hex"
-	"time"
-
-	"github.com/tellor-io/layer/utils"
-=======
 	"time"
 
 	"github.com/tellor-io/layer/utils"
 	"github.com/tellor-io/layer/x/oracle/keeper"
->>>>>>> eb446dae
 	"github.com/tellor-io/layer/x/oracle/types"
 
 	"cosmossdk.io/collections"
 )
 
 func (s *KeeperTestSuite) TestQueryGetDataBefore() {
-<<<<<<< HEAD
-	require := s.Require()
-	k := s.oracleKeeper
-	q := s.queryClient
-	ctx := s.ctx
-
-	// request is nil
-	res, err := q.GetDataBefore(ctx, nil)
-	require.ErrorContains(err, "invalid request")
-	require.Nil(res)
-
-	// bad querybytes
-	res, err = q.GetDataBefore(ctx, &types.QueryGetDataBeforeRequest{
-		QueryId:   "bad",
-		Timestamp: ctx.BlockTime().Unix(),
-	})
-	require.Error(err)
-	require.Nil(res)
-
-	// getDataBefore 1 sec after aggregate
-	qId, err := utils.QueryIDFromDataString(queryData)
-	require.NoError(err)
-	require.NoError(k.Aggregates.Set(ctx, collections.Join(qId, ctx.BlockTime().UnixMilli()), types.Aggregate{
-		QueryId:           qId,
-		AggregateValue:    "100",
-		AggregateReporter: "reporter",
-		ReporterPower:     100,
-		Height:            0,
-		Flagged:           false,
-	}))
-	ctx = ctx.WithBlockTime(ctx.BlockTime().Add(1 * time.Second))
-	ctx = ctx.WithBlockHeight(1)
-	res, err = q.GetDataBefore(ctx, &types.QueryGetDataBeforeRequest{
-		QueryId:   hex.EncodeToString(qId),
-		Timestamp: ctx.BlockTime().Unix(),
-	})
-	require.NoError(err)
-	require.Equal(res.Report.AggregateValue, "100")
-	require.Equal(res.Report.AggregateReporter, "reporter")
-	require.Equal(res.Report.ReporterPower, int64(100))
-	require.Equal(res.Report.Height, int64(0))
-	require.Equal(res.Report.Flagged, false)
-	require.Equal(res.Report.QueryId, qId)
-
-	// getDataBefore at same timestamp as aggregate
-	require.NoError(k.Aggregates.Set(ctx, collections.Join(qId, ctx.BlockTime().UnixMilli()), types.Aggregate{
-		QueryId:           qId,
-		AggregateValue:    "200",
-		AggregateReporter: "reporter2",
-		ReporterPower:     500,
-		Height:            1,
-		Flagged:           false,
-	}))
-	res, err = q.GetDataBefore(ctx, &types.QueryGetDataBeforeRequest{
-		QueryId:   hex.EncodeToString(qId),
-		Timestamp: ctx.BlockTime().Unix(),
-	})
-	require.NoError(err)
-	require.Equal(res.Report.AggregateValue, "200")
-	require.Equal(res.Report.AggregateReporter, "reporter2")
-	require.Equal(res.Report.ReporterPower, int64(500))
-	require.Equal(res.Report.Height, int64(1))
-	require.Equal(res.Report.Flagged, false)
-	require.Equal(res.Report.QueryId, qId)
-=======
 	ctx := s.ctx
 	querier := keeper.NewQuerier(s.oracleKeeper)
 	getDataBeforeResponse, err := querier.GetDataBefore(ctx, nil)
@@ -117,5 +45,4 @@
 	s.NoError(err)
 	s.Equal(getDataBeforeResponse.Timestamp, uint64(timestamp.UnixMilli()))
 	s.Equal(getDataBeforeResponse.Aggregate, &agg)
->>>>>>> eb446dae
 }