package keeper

import (
	"encoding/hex"
	"fmt"

	"cosmossdk.io/collections"
	"github.com/tellor-io/layer/x/oracle/types"
	"github.com/tellor-io/layer/x/oracle/utils"
	regTypes "github.com/tellor-io/layer/x/registry/types"

	sdk "github.com/cosmos/cosmos-sdk/types"
	"google.golang.org/grpc/codes"
	"google.golang.org/grpc/status"
)

func (k Keeper) setValue(ctx sdk.Context, reporter sdk.AccAddress, query types.QueryMeta, val string, queryData []byte, power int64, incycle bool) error {
	// decode query data hex to get query type, returns interface array
	queryType, _, err := regTypes.DecodeQueryType(queryData)
	if err != nil {
		return status.Error(codes.InvalidArgument, fmt.Sprintf("failed to decode query type: %v", err))
	}
	dataSpec, err := k.GetDataSpec(ctx, queryType)
	if err != nil {
		return status.Error(codes.InvalidArgument, fmt.Sprintf("failed to get value type: %v", err))
	}
	// decode value using value type from data spec and check if decodes successfully
	// value is not used, only used to check if it decodes successfully
	if err := dataSpec.ValidateValue(val); err != nil {
		return status.Error(codes.InvalidArgument, fmt.Sprintf("failed to validate value: %v", err))
	}
	queryId := HashQueryData(queryData)
	report := types.MicroReport{
		Reporter:        reporter.String(),
		Power:           power,
		QueryType:       queryType,
		QueryId:         hex.EncodeToString(queryId),
		Value:           val,
		AggregateMethod: dataSpec.AggregationMethod,
		Timestamp:       ctx.BlockTime(),
		Cyclelist:       incycle,
		BlockNumber:     ctx.BlockHeight(),
	}

	query.HasRevealedReports = true
	err = k.Query.Set(ctx, queryId, query)
	if err != nil {
		return err
	}

<<<<<<< HEAD
	return votingPower, validator.IsBonded()
}

// tODO: double check this // no longer needed ?
func (k Keeper) VerifySignature(ctx sdk.Context, reporter string, value, signature string) bool {
	addr, err := sdk.AccAddressFromBech32(reporter)
	if err != nil {
		return false
	}
	reporterAccount := k.accountKeeper.GetAccount(ctx, addr)
	pubKey := reporterAccount.GetPubKey()
	sigBytes, err := hex.DecodeString(signature)
	if err != nil {
		return false
	}
	// decode value from hex string
	valBytes, err := hex.DecodeString(value)
	if err != nil {
		return false
	}
	// verify signature
	if !pubKey.VerifySignature(valBytes, sigBytes) {
		return false
	}
	return true
=======
	return k.Reports.Set(ctx, collections.Join3(queryId, reporter.Bytes(), query.Id), report)
>>>>>>> 26673747
}

func (k Keeper) VerifyCommit(ctx sdk.Context, reporter string, value, salt, hash string) bool {
	// calculate commitment
	calculatedCommit := utils.CalculateCommitment(value, salt)
	// compare calculated commitment with the one stored
	return calculatedCommit == hash
}

func (k Keeper) GetDataSpec(ctx sdk.Context, queryType string) (regTypes.DataSpec, error) {
	// get data spec from registry by query type to validate value
	dataSpec, err := k.registryKeeper.GetSpec(ctx, queryType)
	if err != nil {
		return regTypes.DataSpec{}, err
	}
	return dataSpec, nil
}<|MERGE_RESOLUTION|>--- conflicted
+++ resolved
@@ -48,35 +48,7 @@
 		return err
 	}
 
-<<<<<<< HEAD
-	return votingPower, validator.IsBonded()
-}
-
-// tODO: double check this // no longer needed ?
-func (k Keeper) VerifySignature(ctx sdk.Context, reporter string, value, signature string) bool {
-	addr, err := sdk.AccAddressFromBech32(reporter)
-	if err != nil {
-		return false
-	}
-	reporterAccount := k.accountKeeper.GetAccount(ctx, addr)
-	pubKey := reporterAccount.GetPubKey()
-	sigBytes, err := hex.DecodeString(signature)
-	if err != nil {
-		return false
-	}
-	// decode value from hex string
-	valBytes, err := hex.DecodeString(value)
-	if err != nil {
-		return false
-	}
-	// verify signature
-	if !pubKey.VerifySignature(valBytes, sigBytes) {
-		return false
-	}
-	return true
-=======
 	return k.Reports.Set(ctx, collections.Join3(queryId, reporter.Bytes(), query.Id), report)
->>>>>>> 26673747
 }
 
 func (k Keeper) VerifyCommit(ctx sdk.Context, reporter string, value, salt, hash string) bool {
