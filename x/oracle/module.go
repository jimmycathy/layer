--- conflicted
+++ resolved
@@ -151,14 +151,11 @@
 // ConsensusVersion is a sequence number for state-breaking change of the module. It should be incremented on each consensus-breaking change introduced by the module. To avoid wrong/empty versions, the initial version should be set to 1
 func (AppModule) ConsensusVersion() uint64 { return 1 }
 
-<<<<<<< HEAD
 // BeginBlock contains the logic that is automatically triggered at the beginning of each block
-func (am AppModule) BeginBlock(ctx sdk.Context, _ abci.RequestBeginBlock) {
-	BeginBlocker(ctx, am.keeper)
-}
-
-=======
->>>>>>> 79042fec
+func (am AppModule) BeginBlock(ctx sdk.Context) error {
+	return BeginBlocker(ctx, am.keeper)
+}
+
 // EndBlock contains the logic that is automatically triggered at the end of each block
 func (am AppModule) EndBlock(ctx context.Context) error {
 	sdkCtx := sdk.UnwrapSDKContext(ctx)
