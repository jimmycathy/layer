package types

import (
	"cosmossdk.io/collections"
)

const (
	// ModuleName defines the module name
	ModuleName = "oracle"

	// StoreKey defines the primary module store key
	StoreKey = ModuleName

	// RouterKey defines the module's message routing key
	RouterKey = ModuleName

	// MemStoreKey defines the in-memory store key
	MemStoreKey = "mem_oracle"

	// ParamsKey
	ParamsKey = "oracle_params"
)

var (
	CommitsPrefix   = collections.NewPrefix(0)
	TipsPrefix      = collections.NewPrefix(1)
	TipsIndexPrefix = collections.NewPrefix(2)

	ReportsPrefix              = collections.NewPrefix(3)
	ReportsHeightIndexPrefix   = collections.NewPrefix(4)
	ReportsReporterIndexPrefix = collections.NewPrefix(5)

	AggregatesPrefix = collections.NewPrefix(6)
	NoncesPrefix     = collections.NewPrefix(7)
	TotalTipsPrefix  = collections.NewPrefix(8)

	CycleIndexPrefix = collections.NewPrefix(9)
)

func KeyPrefix(p string) []byte {
	return []byte(p)
}

func ParamsKeyPrefix() []byte {
	return KeyPrefix(ParamsKey)
<<<<<<< HEAD
}

func NumKey(num int64) []byte {
	return sdk.Uint64ToBigEndian(uint64(num))
}

func AvailableTimestampsKey(queryId []byte) []byte {
	return []byte(fmt.Sprintf("%s:%s", "timestamps", queryId))
}

func MaxNonceKey(queryId []byte) []byte {
	return []byte(fmt.Sprintf("%s:%s", "maxNonce", queryId))
}

func AggregateKey(queryId []byte, timestamp time.Time) []byte {
	return []byte(fmt.Sprintf("%s:%s:%v", "aggregate", queryId, timestamp))
}

func CycleListKey() []byte {
	return KeyPrefix(CycleListStoreKey)
}

func CurrentIndexKey() []byte {
	return KeyPrefix("currentIndex")
}

func QueryIdTimestampPairsByBlockHeightKey(blockHeight int64) []byte {
	return KeyPrefix(fmt.Sprintf("queryIdTimestampPairs:%d", blockHeight))
=======
>>>>>>> e1794459
}<|MERGE_RESOLUTION|>--- conflicted
+++ resolved
@@ -43,35 +43,4 @@
 
 func ParamsKeyPrefix() []byte {
 	return KeyPrefix(ParamsKey)
-<<<<<<< HEAD
-}
-
-func NumKey(num int64) []byte {
-	return sdk.Uint64ToBigEndian(uint64(num))
-}
-
-func AvailableTimestampsKey(queryId []byte) []byte {
-	return []byte(fmt.Sprintf("%s:%s", "timestamps", queryId))
-}
-
-func MaxNonceKey(queryId []byte) []byte {
-	return []byte(fmt.Sprintf("%s:%s", "maxNonce", queryId))
-}
-
-func AggregateKey(queryId []byte, timestamp time.Time) []byte {
-	return []byte(fmt.Sprintf("%s:%s:%v", "aggregate", queryId, timestamp))
-}
-
-func CycleListKey() []byte {
-	return KeyPrefix(CycleListStoreKey)
-}
-
-func CurrentIndexKey() []byte {
-	return KeyPrefix("currentIndex")
-}
-
-func QueryIdTimestampPairsByBlockHeightKey(blockHeight int64) []byte {
-	return KeyPrefix(fmt.Sprintf("queryIdTimestampPairs:%d", blockHeight))
-=======
->>>>>>> e1794459
 }