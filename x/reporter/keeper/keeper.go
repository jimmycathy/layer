--- conflicted
+++ resolved
@@ -109,7 +109,6 @@
 	return k.logger.With("module", fmt.Sprintf("x/%s", types.ModuleName))
 }
 
-<<<<<<< HEAD
 func (k Keeper) GetDelegatorTokensAtBlock(ctx context.Context, delegator []byte, blockNumber int64) (math.Int, error) {
 	rng := collections.NewPrefixedPairRange[[]byte, int64](delegator).EndInclusive(blockNumber).Descending()
 	tokens := math.ZeroInt()
@@ -134,7 +133,8 @@
 		return math.Int{}, err
 	}
 	return tokens, nil
-=======
+}
+
 func (k Keeper) TrackStakeChange(ctx context.Context) error {
 	sdkctx := sdk.UnwrapSDKContext(ctx)
 	maxStake, err := k.Tracker.Get(ctx)
@@ -155,5 +155,4 @@
 	maxStake.Expiration = &newExpiration
 	maxStake.Amount = total
 	return k.Tracker.Set(ctx, maxStake)
->>>>>>> 728cfc58
 }